--- conflicted
+++ resolved
@@ -87,7 +87,6 @@
     assert result is None, 'Expected None when timeout occurs'
 
     elapsed_time = time.time() - start_time
-<<<<<<< HEAD
     assert timeout_override <= elapsed_time < timeout_override + 1.0, (
         f'Expected timeout around {timeout_override}s, but took {elapsed_time}s'
     )
@@ -99,14 +98,6 @@
     error_log_line = mock_logger.info.call_args_list[1][0][0]
     assert 'Failed to get job status:' in error_log_line
     assert f'timed out after {timeout_override}s' in error_log_line
-=======
-    assert elapsed_time >= 30 and elapsed_time < 31, f'Expected timeout around 30s, but took {elapsed_time}s'
-
-    # one for failure reason, one for separator
-    assert mock_logger.info.call_count == 2
-    first_call = mock_logger.info.call_args_list[0][0][0]
-    assert 'Failed to get job status:' in first_call
-    assert 'timed out after 30s' in first_call
 
 
 @mock.patch('sky.jobs.utils.logger')
@@ -143,5 +134,4 @@
             warning_message = mock_logger.warning.call_args[0][0]
             assert 'Consolidation mode for managed jobs is enabled' in warning_message
             assert 'API server has not been restarted yet' in warning_message
-            assert 'Please restart the API server to enable it' in warning_message
->>>>>>> 2d95fa1f
+            assert 'Please restart the API server to enable it' in warning_message