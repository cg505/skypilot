"""This module contains schemas used to validate objects.

Schemas conform to the JSON Schema specification as defined at
https://json-schema.org/
"""
import enum
from typing import Any, Dict, List, Tuple

from sky.skylet import constants
from sky.utils import kubernetes_enums


def _check_not_both_fields_present(field1: str, field2: str):
    return {
        'oneOf': [{
            'required': [field1],
            'not': {
                'required': [field2]
            }
        }, {
            'required': [field2],
            'not': {
                'required': [field1]
            }
        }, {
            'not': {
                'anyOf': [{
                    'required': [field1]
                }, {
                    'required': [field2]
                }]
            }
        }]
    }


_AUTOSTOP_SCHEMA = {
    'anyOf': [
        {
            # Use boolean to disable autostop completely, e.g.
            #   autostop: false
            'type': 'boolean',
        },
        {
            # Shorthand to set idle_minutes by directly specifying, e.g.
            #   autostop: 5
            'anyOf': [{
                'type': 'string',
                'pattern': constants.TIME_PATTERN,
                'minimum': 0,
            }, {
                'type': 'integer',
            }]
        },
        {
            'type': 'object',
            'required': [],
            'additionalProperties': False,
            'properties': {
                # TODO(luca): update field to use time units as well.
                'idle_minutes': {
                    'type': 'integer',
                    'minimum': 0,
                },
                'down': {
                    'type': 'boolean',
                },
            },
        },
    ],
}


# Note: This is similar to _get_infra_pattern()
# but without the wildcard patterns.
def _get_volume_infra_pattern():
    # Building the regex pattern for the infra field
    # Format: cloud[/region[/zone]] or wildcards or kubernetes context
    # Match any cloud name (case insensitive)
    all_clouds = list(constants.ALL_CLOUDS)
    all_clouds.remove('kubernetes')
    cloud_pattern = f'(?i:({"|".join(all_clouds)}))'

    # Optional /region followed by optional /zone
    # /[^/]+ matches a slash followed by any characters except slash (region or
    # zone name)
    # The outer (?:...)? makes the entire region/zone part optional
    region_zone_pattern = '(?:/[^/]+(?:/[^/]+)?)?'

    # Kubernetes specific pattern - matches:
    # 1. Just the word "kubernetes" or "k8s" by itself
    # 2. "k8s/" or "kubernetes/" followed by any context name (which may contain
    # slashes)
    kubernetes_pattern = '(?i:kubernetes|k8s)(?:/.+)?'

    # Combine all patterns with alternation (|)
    # ^ marks start of string, $ marks end of string
    infra_pattern = (f'^(?:{cloud_pattern}{region_zone_pattern}|'
                     f'{kubernetes_pattern})$')
    return infra_pattern


def _get_infra_pattern():
    # Building the regex pattern for the infra field
    # Format: cloud[/region[/zone]] or wildcards or kubernetes context
    # Match any cloud name (case insensitive)
    all_clouds = list(constants.ALL_CLOUDS)
    all_clouds.remove('kubernetes')
    cloud_pattern = f'(?i:({"|".join(all_clouds)}))'

    # Optional /region followed by optional /zone
    # /[^/]+ matches a slash followed by any characters except slash (region or
    # zone name)
    # The outer (?:...)? makes the entire region/zone part optional
    region_zone_pattern = '(?:/[^/]+(?:/[^/]+)?)?'

    # Wildcard patterns:
    # 1. * - any cloud
    # 2. */region - any cloud with specific region
    # 3. */*/zone - any cloud, any region, specific zone
    wildcard_cloud = '\\*'  # Wildcard for cloud
    wildcard_with_region = '(?:/[^/]+(?:/[^/]+)?)?'

    # Kubernetes specific pattern - matches:
    # 1. Just the word "kubernetes" or "k8s" by itself
    # 2. "k8s/" or "kubernetes/" followed by any context name (which may contain
    # slashes)
    kubernetes_pattern = '(?i:kubernetes|k8s)(?:/.+)?'

    # Combine all patterns with alternation (|)
    # ^ marks start of string, $ marks end of string
    infra_pattern = (f'^(?:{cloud_pattern}{region_zone_pattern}|'
                     f'{wildcard_cloud}{wildcard_with_region}|'
                     f'{kubernetes_pattern})$')
    return infra_pattern


def _get_single_resources_schema():
    """Schema for a single resource in a resources list."""
    return {
        '$schema': 'https://json-schema.org/draft/2020-12/schema',
        'type': 'object',
        'required': [],
        'additionalProperties': False,
        'properties': {
            'cloud': {
                'type': 'string',
                'case_insensitive_enum': list(constants.ALL_CLOUDS)
            },
            'region': {
                'type': 'string',
            },
            'zone': {
                'type': 'string',
            },
            'infra': {
                'type': 'string',
                'description':
                    ('Infrastructure specification in format: '
                     'cloud[/region[/zone]]. Use "*" as a wildcard.'),
                # Pattern validates:
                # 1. cloud[/region[/zone]] - e.g. "aws", "aws/us-east-1",
                #    "aws/us-east-1/us-east-1a"
                # 2. Wildcard patterns - e.g. "*", "*/us-east-1",
                #    "*/*/us-east-1a", "aws/*/us-east-1a"
                # 3. Kubernetes patterns - e.g. "kubernetes/my-context",
                #    "k8s/context-name",
                #    "k8s/aws:eks:us-east-1:123456789012:cluster/my-cluster"
                'pattern': _get_infra_pattern(),
            },
            'cpus': {
                'anyOf': [{
                    'type': 'string',
                }, {
                    'type': 'number',
                }],
            },
            'memory': {
                'anyOf': [{
                    'type': 'string',
                }, {
                    'type': 'number',
                }],
            },
            'accelerators': {
                'anyOf': [{
                    'type': 'string',
                }, {
                    'type': 'object',
                    'required': [],
                    'maxProperties': 1,
                    'additionalProperties': {
                        'type': 'number'
                    }
                }]
            },
            'instance_type': {
                'type': 'string',
            },
            'use_spot': {
                'type': 'boolean',
            },
            'job_recovery': {
                # Either a string or a dict.
                'anyOf': [{
                    'type': 'string',
                }, {
                    'type': 'object',
                    'required': [],
                    'additionalProperties': False,
                    'properties': {
                        'strategy': {
                            'anyOf': [{
                                'type': 'string',
                            }, {
                                'type': 'null',
                            }],
                        },
                        'max_restarts_on_errors': {
                            'type': 'integer',
                            'minimum': 0,
                        },
                    }
                }],
            },
            'volumes': {
                'type': 'array',
                'items': {
                    'type': 'object',
                    'properties': {
                        'disk_size': {
                            'anyOf': [{
                                'type': 'string',
                                'pattern': constants.MEMORY_SIZE_PATTERN,
                            }, {
                                'type': 'integer',
                            }],
                        },
                        'disk_tier': {
                            'type': 'string',
                        },
                        'path': {
                            'type': 'string',
                        },
                        'auto_delete': {
                            'type': 'boolean',
                        },
                        'storage_type': {
                            'type': 'string',
                        },
                        'name': {
                            'type': 'string',
                        },
                        'attach_mode': {
                            'type': 'string',
                        },
                    },
                },
            },
            'disk_size': {
                'anyOf': [{
                    'type': 'string',
                    'pattern': constants.MEMORY_SIZE_PATTERN,
                }, {
                    'type': 'integer',
                }],
            },
            'disk_tier': {
                'type': 'string',
            },
            'network_tier': {
                'type': 'string',
            },
            'ports': {
                'anyOf': [{
                    'type': 'string',
                }, {
                    'type': 'integer',
                }, {
                    'type': 'array',
                    'items': {
                        'anyOf': [{
                            'type': 'string',
                        }, {
                            'type': 'integer',
                        }]
                    }
                }, {
                    'type': 'null',
                }],
            },
            'labels': {
                'type': 'object',
                'additionalProperties': {
                    'type': 'string'
                }
            },
            'accelerator_args': {
                'type': 'object',
                'required': [],
                'additionalProperties': False,
                'properties': {
                    'runtime_version': {
                        'type': 'string',
                    },
                    'tpu_name': {
                        'type': 'string',
                    },
                    'tpu_vm': {
                        'type': 'boolean',
                    }
                }
            },
            '_no_missing_accel_warnings': {
                'type': 'boolean'
            },
            'image_id': {
                'anyOf': [{
                    'type': 'string',
                }, {
                    'type': 'object',
                    'required': [],
                }, {
                    'type': 'null',
                }]
            },
            'autostop': _AUTOSTOP_SCHEMA,
            'priority': {
                'type': 'integer',
                'minimum': constants.MIN_PRIORITY,
                'maximum': constants.MAX_PRIORITY,
            },
            # The following fields are for internal use only. Should not be
            # specified in the task config.
            '_docker_login_config': {
                'type': 'object',
                'required': ['username', 'password', 'server'],
                'additionalProperties': False,
                'properties': {
                    'username': {
                        'type': 'string',
                    },
                    'password': {
                        'type': 'string',
                    },
                    'server': {
                        'type': 'string',
                    }
                }
            },
            '_is_image_managed': {
                'type': 'boolean',
            },
            '_requires_fuse': {
                'type': 'boolean',
            },
            '_cluster_config_overrides': {
                'type': 'object',
            },
        }
    }


def _get_multi_resources_schema():
    multi_resources_schema = {
        k: v
        for k, v in _get_single_resources_schema().items()
        # Validation may fail if $schema is included.
        if k != '$schema'
    }
    return multi_resources_schema


def get_resources_schema():
    """Resource schema in task config."""
    single_resources_schema = _get_single_resources_schema()['properties']
    single_resources_schema.pop('accelerators')
    multi_resources_schema = _get_multi_resources_schema()
    return {
        '$schema': 'http://json-schema.org/draft-07/schema#',
        'type': 'object',
        'required': [],
        'additionalProperties': False,
        'properties': {
            **single_resources_schema,
            # We redefine the 'accelerators' field to allow one line list or
            # a set of accelerators.
            'accelerators': {
                # {'V100:1', 'A100:1'} will be
                # read as a string and converted to dict.
                'anyOf': [{
                    'type': 'string',
                }, {
                    'type': 'object',
                    'required': [],
                    'additionalProperties': {
                        'anyOf': [{
                            'type': 'null',
                        }, {
                            'type': 'number',
                        }]
                    }
                }, {
                    'type': 'array',
                    'items': {
                        'type': 'string',
                    }
                }]
            },
            'any_of': {
                'type': 'array',
                'items': multi_resources_schema,
            },
            'ordered': {
                'type': 'array',
                'items': multi_resources_schema,
            }
        },
    }


def get_volume_schema():
    # pylint: disable=import-outside-toplevel
    from sky.utils import volume

    return {
        '$schema': 'https://json-schema.org/draft/2020-12/schema',
        'type': 'object',
        'required': ['name', 'type', 'infra'],
        'additionalProperties': False,
        'properties': {
            'name': {
                'type': 'string',
            },
            'type': {
                'type': 'string',
                'case_sensitive_enum': [
                    type.value for type in volume.VolumeType
                ],
            },
            'infra': {
                'type': 'string',
                'description': ('Infrastructure specification in format: '
                                'cloud[/region[/zone]].'),
                # Pattern validates:
                # 1. cloud[/region[/zone]] - e.g. "aws", "aws/us-east-1",
                #    "aws/us-east-1/us-east-1a"
                # 2. Kubernetes patterns - e.g. "kubernetes/my-context",
                #    "k8s/context-name",
                #    "k8s/aws:eks:us-east-1:123456789012:cluster/my-cluster"
                'pattern': _get_volume_infra_pattern(),
            },
            'size': {
                'type': 'string',
                'pattern': constants.MEMORY_SIZE_PATTERN,
            },
            'resource_name': {
                'type': 'string',
            },
            'config': {
                'type': 'object',
                'required': [],
                'properties': {
                    'storage_class_name': {
                        'type': 'string',
                    },
                    'access_mode': {
                        'type': 'string',
                        'case_sensitive_enum': [
                            type.value for type in volume.VolumeAccessMode
                        ],
                    },
                    'namespace': {
                        'type': 'string',
                    },
                },
            },
        }
    }


def get_storage_schema():
    # pylint: disable=import-outside-toplevel
    from sky.data import storage

    return {
        '$schema': 'https://json-schema.org/draft/2020-12/schema',
        'type': 'object',
        'required': [],
        'additionalProperties': False,
        'properties': {
            'name': {
                'type': 'string',
            },
            'source': {
                'anyOf': [{
                    'type': 'string',
                }, {
                    'type': 'array',
                    'minItems': 1,
                    'items': {
                        'type': 'string'
                    }
                }]
            },
            'store': {
                'type': 'string',
                'case_insensitive_enum': [
                    type.value for type in storage.StoreType
                ]
            },
            'persistent': {
                'type': 'boolean',
            },
            'mode': {
                'type': 'string',
                'case_insensitive_enum': [
                    mode.value for mode in storage.StorageMode
                ]
            },
            'config': {
                'type': 'object',
                'properties': {
                    'disk_size': {
                        'anyOf': [{
                            'type': 'string',
                            'pattern': constants.MEMORY_SIZE_PATTERN,
                        }, {
                            'type': 'integer',
                        }],
                    },
                    'disk_tier': {
                        'type': 'string',
                    },
                    'storage_type': {
                        'type': 'string',
                    },
                    'attach_mode': {
                        'type': 'string',
                    },
                },
            },
            '_is_sky_managed': {
                'type': 'boolean',
            },
            '_bucket_sub_path': {
                'type': 'string',
            },
            '_force_delete': {
                'type': 'boolean',
            }
        }
    }


def get_volume_mount_schema():
    """Schema for volume mount object in task config (internal use only)."""
    return {
        '$schema': 'https://json-schema.org/draft/2020-12/schema',
        'type': 'object',
        'required': [],
        'additionalProperties': False,
        'properties': {
            'path': {
                'type': 'string',
            },
            'volume_name': {
                'type': 'string',
            },
            'volume_config': {
                'type': 'object',
                'required': [],
                'additionalProperties': True,
                'properties': {
                    'cloud': {
                        'type': 'string',
                        'case_insensitive_enum': list(constants.ALL_CLOUDS)
                    },
                    'region': {
                        'anyOf': [{
                            'type': 'string'
                        }, {
                            'type': 'null'
                        }]
                    },
                    'zone': {
                        'anyOf': [{
                            'type': 'string'
                        }, {
                            'type': 'null'
                        }]
                    },
                },
            }
        }
    }


def get_service_schema():
    """Schema for top-level `service:` field (for SkyServe)."""
    # To avoid circular imports, only import when needed.
    # pylint: disable=import-outside-toplevel
    from sky.serve import load_balancing_policies
    from sky.serve import spot_placer
    return {
        '$schema': 'https://json-schema.org/draft/2020-12/schema',
        'type': 'object',
        'additionalProperties': False,
        'properties': {
            'readiness_probe': {
                'anyOf': [{
                    'type': 'string',
                }, {
                    'type': 'object',
                    'required': ['path'],
                    'additionalProperties': False,
                    'properties': {
                        'path': {
                            'type': 'string',
                        },
                        'initial_delay_seconds': {
                            'type': 'number',
                        },
                        'timeout_seconds': {
                            'type': 'number',
                        },
                        'post_data': {
                            'anyOf': [{
                                'type': 'string',
                            }, {
                                'type': 'object',
                            }]
                        },
                        'headers': {
                            'type': 'object',
                            'additionalProperties': {
                                'type': 'string'
                            }
                        },
                    }
                }]
            },
            'pool': {
                'type': 'boolean',
            },
            'replica_policy': {
                'type': 'object',
                'required': ['min_replicas'],
                'additionalProperties': False,
                'properties': {
                    'min_replicas': {
                        'type': 'integer',
                        'minimum': 0,
                    },
                    'max_replicas': {
                        'type': 'integer',
                        'minimum': 0,
                    },
                    'num_overprovision': {
                        'type': 'integer',
                        'minimum': 0,
                    },
                    'target_qps_per_replica': {
                        'type': 'number',
                        'minimum': 0,
                    },
                    'dynamic_ondemand_fallback': {
                        'type': 'boolean',
                    },
                    'base_ondemand_fallback_replicas': {
                        'type': 'integer',
                        'minimum': 0,
                    },
                    'spot_placer': {
                        'type': 'string',
                        'case_insensitive_enum': list(
                            spot_placer.SPOT_PLACERS.keys())
                    },
                    'upscale_delay_seconds': {
                        'type': 'number',
                    },
                    'downscale_delay_seconds': {
                        'type': 'number',
                    },
                }
            },
            'ports': {
                'type': 'integer',
            },
            'replicas': {
                'type': 'integer',
            },
            'workers': {
                'type': 'integer',
            },
            'load_balancing_policy': {
                'type': 'string',
                'case_insensitive_enum': list(
                    load_balancing_policies.LB_POLICIES.keys())
            },
            'tls': {
                'type': 'object',
                'required': ['keyfile', 'certfile'],
                'additionalProperties': False,
                'properties': {
                    'keyfile': {
                        'type': 'string',
                    },
                    'certfile': {
                        'type': 'string',
                    },
                },
            },
        }
    }


def _filter_schema(schema: dict, keys_to_keep: List[Tuple[str, ...]]) -> dict:
    """Recursively filter a schema to include only certain keys.

    Args:
        schema: The original schema dictionary.
        keys_to_keep: List of tuples with the path of keys to retain.

    Returns:
        The filtered schema.
    """
    # Convert list of tuples to a dictionary for easier access
    paths_dict: Dict[str, Any] = {}
    for path in keys_to_keep:
        current = paths_dict
        for step in path:
            if step not in current:
                current[step] = {}
            current = current[step]

    def keep_keys(current_schema: dict, current_path_dict: dict,
                  new_schema: dict) -> dict:
        # Base case: if we reach a leaf in the path_dict, we stop.
        if (not current_path_dict or not isinstance(current_schema, dict) or
                not current_schema.get('properties')):
            return current_schema

        if 'properties' not in new_schema:
            new_schema = {
                key: current_schema[key]
                for key in current_schema
                # We do not support the handling of `oneOf`, `anyOf`, `allOf`,
                # `required` for now.
                if key not in
                {'properties', 'oneOf', 'anyOf', 'allOf', 'required'}
            }
            new_schema['properties'] = {}
        for key, sub_schema in current_schema['properties'].items():
            if key in current_path_dict:
                # Recursively keep keys if further path dict exists
                new_schema['properties'][key] = {}
                current_path_value = current_path_dict.pop(key)
                new_schema['properties'][key] = keep_keys(
                    sub_schema, current_path_value,
                    new_schema['properties'][key])

        return new_schema

    # Start the recursive filtering
    new_schema = keep_keys(schema, paths_dict, {})
    assert not paths_dict, f'Unprocessed keys: {paths_dict}'
    return new_schema


def _experimental_task_schema() -> dict:
    # TODO: experimental.config_overrides has been deprecated in favor of the
    # top-level `config` field. Remove in v0.11.0.
    config_override_schema = _filter_schema(
        get_config_schema(), constants.OVERRIDEABLE_CONFIG_KEYS_IN_TASK)
    return {
        'experimental': {
            'type': 'object',
            'required': [],
            'additionalProperties': False,
            'properties': {
                'config_overrides': config_override_schema,
            }
        }
    }


def get_task_schema():
    return {
        '$schema': 'https://json-schema.org/draft/2020-12/schema',
        'type': 'object',
        'required': [],
        'additionalProperties': False,
        'properties': {
            'name': {
                'type': 'string',
            },
            'workdir': {
                'anyOf': [{
                    'type': 'string',
                }, {
                    'type': 'object',
                    'required': ['url'],
                    'additionalProperties': False,
                    'properties': {
                        'url': {
                            'type': 'string',
                        },
                        'ref': {
                            'type': 'string',
                        },
                    },
                }],
            },
            'event_callback': {
                'type': 'string',
            },
            'num_nodes': {
                'type': 'integer',
            },
            # resources config is validated separately using RESOURCES_SCHEMA
            'resources': {
                'type': 'object',
            },
            # storage config is validated separately using STORAGE_SCHEMA
            'file_mounts': {
                'type': 'object',
            },
            # service config is validated separately using SERVICE_SCHEMA
            'service': {
                'type': 'object',
            },
            'pool': {
                'type': 'object',
            },
            'setup': {
                'type': 'string',
            },
            'run': {
                'type': 'string',
            },
            'envs': {
                'type': 'object',
                'required': [],
                'patternProperties': {
                    # Checks env keys are valid env var names.
                    '^[a-zA-Z_][a-zA-Z0-9_]*$': {
                        'type': ['string', 'null']
                    }
                },
                'additionalProperties': False,
            },
            'secrets': {
                'type': 'object',
                'required': [],
                'patternProperties': {
                    # Checks secret keys are valid env var names.
                    '^[a-zA-Z_][a-zA-Z0-9_]*$': {
                        'type': ['string', 'null']
                    }
                },
                'additionalProperties': False,
            },
            # inputs and outputs are experimental
            'inputs': {
                'type': 'object',
                'required': [],
                'maxProperties': 1,
                'additionalProperties': {
                    'type': 'number'
                }
            },
            'outputs': {
                'type': 'object',
                'required': [],
                'maxProperties': 1,
                'additionalProperties': {
                    'type': 'number'
                }
            },
            'file_mounts_mapping': {
                'type': 'object',
            },
            'config': _filter_schema(
                get_config_schema(),
                constants.OVERRIDEABLE_CONFIG_KEYS_IN_TASK),
            # volumes config is validated separately using get_volume_schema
            'volumes': {
                'type': 'object',
            },
            'volume_mounts': {
                'type': 'array',
                'items': get_volume_mount_schema(),
            },
            '_metadata': {
                'type': 'object',
            },
            **_experimental_task_schema(),
        }
    }


def get_cluster_schema():
    return {
        '$schema': 'https://json-schema.org/draft/2020-12/schema',
        'type': 'object',
        'required': ['cluster', 'auth'],
        'additionalProperties': False,
        'properties': {
            'cluster': {
                'type': 'object',
                'required': ['ips', 'name'],
                'additionalProperties': False,
                'properties': {
                    'ips': {
                        'type': 'array',
                        'items': {
                            'type': 'string',
                        }
                    },
                    'name': {
                        'type': 'string',
                    },
                }
            },
            'auth': {
                'type': 'object',
                'required': ['ssh_user', 'ssh_private_key'],
                'additionalProperties': False,
                'properties': {
                    'ssh_user': {
                        'type': 'string',
                    },
                    'ssh_private_key': {
                        'type': 'string',
                    },
                }
            },
            'python': {
                'type': 'string',
            },
        }
    }


_NETWORK_CONFIG_SCHEMA = {
    'use_internal_ips': {
        'type': 'boolean',
    },
    'ssh_proxy_command': {
        'oneOf': [{
            'type': 'string',
        }, {
            'type': 'null',
        }, {
            'type': 'object',
            'required': [],
            'additionalProperties': {
                'anyOf': [
                    {
                        'type': 'string'
                    },
                    {
                        'type': 'null'
                    },
                ]
            }
        }]
    },
}

_LABELS_SCHEMA = {
    'labels': {
        'type': 'object',
        'required': [],
        'additionalProperties': {
            'type': 'string',
        },
    }
}

_PROPERTY_NAME_OR_CLUSTER_NAME_TO_PROPERTY = {
    'oneOf': [
        {
            'type': 'string'
        },
        {
            # A list of single-element dict to pretain the
            # order.
            # Example:
            #  property_name:
            #    - my-cluster1-*: my-property-1
            #    - my-cluster2-*: my-property-2
            #    - "*"": my-property-3
            'type': 'array',
            'items': {
                'type': 'object',
                'additionalProperties': {
                    'type': 'string'
                },
                'maxProperties': 1,
                'minProperties': 1,
            },
        }
    ]
}


class RemoteIdentityOptions(enum.Enum):
    """Enum for remote identity types.

    Some clouds (e.g., AWS, Kubernetes) also allow string values for remote
    identity, which map to the service account/role to use. Those are not
    included in this enum.
    """
    LOCAL_CREDENTIALS = 'LOCAL_CREDENTIALS'
    SERVICE_ACCOUNT = 'SERVICE_ACCOUNT'
    NO_UPLOAD = 'NO_UPLOAD'


def get_default_remote_identity(cloud: str) -> str:
    """Get the default remote identity for the specified cloud."""
    if cloud == 'kubernetes':
        return RemoteIdentityOptions.SERVICE_ACCOUNT.value
    return RemoteIdentityOptions.LOCAL_CREDENTIALS.value


_REMOTE_IDENTITY_SCHEMA = {
    'remote_identity': {
        'type': 'string',
        'case_insensitive_enum': [
            option.value for option in RemoteIdentityOptions
        ]
    }
}

_REMOTE_IDENTITY_SCHEMA_KUBERNETES = {
    'remote_identity': {
        'anyOf': [{
            'type': 'string'
        }, {
            'type': 'object',
            'additionalProperties': {
                'type': 'string'
            }
        }]
    },
}

_CONTEXT_CONFIG_SCHEMA_KUBERNETES = {
    'networking': {
        'type': 'string',
        'case_insensitive_enum': [
            type.value for type in kubernetes_enums.KubernetesNetworkingMode
        ],
    },
    'ports': {
        'type': 'string',
        'case_insensitive_enum': [
            type.value for type in kubernetes_enums.KubernetesPortMode
        ],
    },
    'pod_config': {
        'type': 'object',
        'required': [],
        # Allow arbitrary keys since validating pod spec is hard
        'additionalProperties': True,
    },
    'custom_metadata': {
        'type': 'object',
        'required': [],
        # Allow arbitrary keys since validating metadata is hard
        'additionalProperties': True,
        # Disallow 'name' and 'namespace' keys in this dict
        'not': {
            'anyOf': [{
                'required': ['name']
            }, {
                'required': ['namespace']
            }]
        },
    },
    'provision_timeout': {
        'type': 'integer',
    },
    'autoscaler': {
        'type': 'string',
        'case_insensitive_enum': [
            type.value for type in kubernetes_enums.KubernetesAutoscalerType
        ],
    },
    'high_availability': {
        'type': 'object',
        'required': [],
        'additionalProperties': False,
        'properties': {
            'storage_class_name': {
                'type': 'string',
            }
        },
    },
    'kueue': {
        'type': 'object',
        'required': [],
        'additionalProperties': False,
        'properties': {
            'local_queue_name': {
                'type': 'string',
            },
        },
    },
    'dws': {
        'type': 'object',
        'required': [],
        'additionalProperties': False,
        'properties': {
            'enabled': {
                'type': 'boolean',
            },
            # Only used when Kueue is enabled.
            'max_run_duration': {
                'anyOf': [{
                    'type': 'string',
                    'pattern': constants.TIME_PATTERN,
                }, {
                    'type': 'integer',
                }]
            },
        },
    },
    'remote_identity': {
        'type': 'string',
    }
}


def get_config_schema():
    # pylint: disable=import-outside-toplevel

    resources_schema = {
        k: v
        for k, v in get_resources_schema().items()
        # Validation may fail if $schema is included.
        if k != '$schema'
    }
    resources_schema['properties'].pop('ports')

<<<<<<< HEAD
    def _get_controller_schema():
=======
    def _get_controller_schema(add_consolidation_mode: bool = False):
        controller_properties = {
            'resources': resources_schema,
            'high_availability': {
                'type': 'boolean',
                'default': False,
            },
            'autostop': _AUTOSTOP_SCHEMA,
            'force_disable_cloud_bucket': {
                'type': 'boolean',
                'default': False,
            },
        }
        if add_consolidation_mode:
            controller_properties['consolidation_mode'] = {
                'type': 'boolean',
                'default': False,
            }

>>>>>>> 2b73e2fb
        return {
            'type': 'object',
            'required': [],
            'additionalProperties': False,
            'properties': {
                'controller': {
                    'type': 'object',
                    'required': [],
                    'additionalProperties': False,
                    'properties': {
                        'resources': resources_schema,
                        'high_availability': {
                            'type': 'boolean',
                            'default': False,
                        },
                        'autostop': _AUTOSTOP_SCHEMA,
                        'consolidation_mode': {
                            'type': 'boolean',
                            'default': False,
                        }
                    },
                },
                'bucket': {
                    'type': 'string',
                    'pattern': '^(https|s3|gs|r2|cos)://.+',
                    'required': [],
                }
            }
        }

    cloud_configs = {
        'aws': {
            'type': 'object',
            'required': [],
            'additionalProperties': False,
            'properties': {
                'prioritize_reservations': {
                    'type': 'boolean',
                },
                'specific_reservations': {
                    'type': 'array',
                    'items': {
                        'type': 'string',
                    },
                },
                'disk_encrypted': {
                    'type': 'boolean',
                },
                'security_group_name':
                    (_PROPERTY_NAME_OR_CLUSTER_NAME_TO_PROPERTY),
                'vpc_name': {
                    'oneOf': [{
                        'type': 'string',
                    }, {
                        'type': 'null',
                    }],
                },
                'post_provision_runcmd': {
                    'type': 'array',
                    'items': {
                        'oneOf': [{
                            'type': 'string'
                        }, {
                            'type': 'array',
                            'items': {
                                'type': 'string'
                            }
                        }]
                    },
                },
                **_LABELS_SCHEMA,
                **_NETWORK_CONFIG_SCHEMA,
            },
            **_check_not_both_fields_present('instance_tags', 'labels')
        },
        'gcp': {
            'type': 'object',
            'required': [],
            'additionalProperties': False,
            'properties': {
                'prioritize_reservations': {
                    'type': 'boolean',
                },
                'specific_reservations': {
                    'type': 'array',
                    'items': {
                        'type': 'string',
                    },
                },
                'managed_instance_group': {
                    'type': 'object',
                    'required': ['run_duration'],
                    'additionalProperties': False,
                    'properties': {
                        'run_duration': {
                            'type': 'integer',
                        },
                        'provision_timeout': {
                            'type': 'integer',
                        }
                    }
                },
                'force_enable_external_ips': {
                    'type': 'boolean'
                },
                'enable_gvnic': {
                    'type': 'boolean'
                },
                'enable_gpu_direct': {
                    'type': 'boolean'
                },
                'placement_policy': {
                    'type': 'string',
                },
                'vpc_name': {
                    'oneOf': [
                        {
                            'type': 'string',
                            # vpc-name or project-id/vpc-name
                            # VPC name and Project ID have -, a-z, and 0-9.
                            'pattern': '^(?:[-a-z0-9]+/)?[-a-z0-9]+$'
                        },
                        {
                            'type': 'null',
                        }
                    ],
                },
                **_LABELS_SCHEMA,
                **_NETWORK_CONFIG_SCHEMA,
            },
            **_check_not_both_fields_present('instance_tags', 'labels')
        },
        'azure': {
            'type': 'object',
            'required': [],
            'additionalProperties': False,
            'properties': {
                'storage_account': {
                    'type': 'string',
                },
                'resource_group_vm': {
                    'type': 'string',
                },
            }
        },
        'kubernetes': {
            'type': 'object',
            'required': [],
            'additionalProperties': False,
            'properties': {
                'allowed_contexts': {
                    'type': 'array',
                    'items': {
                        'type': 'string',
                    },
                },
                'context_configs': {
                    'type': 'object',
                    'required': [],
                    'properties': {},
                    # Properties are kubernetes context names.
                    'additionalProperties': {
                        'type': 'object',
                        'required': [],
                        'additionalProperties': False,
                        'properties': {
                            **_CONTEXT_CONFIG_SCHEMA_KUBERNETES,
                        },
                    },
                },
                **_CONTEXT_CONFIG_SCHEMA_KUBERNETES,
            }
        },
        'ssh': {
            'type': 'object',
            'required': [],
            'additionalProperties': False,
            'properties': {
                'allowed_node_pools': {
                    'type': 'array',
                    'items': {
                        'type': 'string',
                    },
                },
                'pod_config': {
                    'type': 'object',
                    'required': [],
                    # Allow arbitrary keys since validating pod spec is hard
                    'additionalProperties': True,
                },
            }
        },
        'oci': {
            'type': 'object',
            'required': [],
            'properties': {
                'region_configs': {
                    'type': 'object',
                    'required': [],
                    'properties': {},
                    # Properties are either 'default' or a region name.
                    'additionalProperties': {
                        'type': 'object',
                        'required': [],
                        'additionalProperties': False,
                        'properties': {
                            'compartment_ocid': {
                                'type': 'string',
                            },
                            'image_tag_general': {
                                'type': 'string',
                            },
                            'image_tag_gpu': {
                                'type': 'string',
                            },
                            'vcn_ocid': {
                                'type': 'string',
                            },
                            'vcn_subnet': {
                                'type': 'string',
                            },
                        }
                    },
                }
            },
        },
        'nebius': {
            'type': 'object',
            'required': [],
            'properties': {
                **_NETWORK_CONFIG_SCHEMA, 'tenant_id': {
                    'type': 'string',
                },
                'region_configs': {
                    'type': 'object',
                    'required': [],
                    'properties': {},
                    'additionalProperties': {
                        'type': 'object',
                        'required': [],
                        'additionalProperties': False,
                        'properties': {
                            'project_id': {
                                'type': 'string',
                            },
                            'fabric': {
                                'type': 'string',
                            },
                            'filesystems': {
                                'type': 'array',
                                'items': {
                                    'type': 'object',
                                    'additionalProperties': False,
                                    'properties': {
                                        'filesystem_id': {
                                            'type': 'string',
                                        },
                                        'attach_mode': {
                                            'type': 'string',
                                            'case_sensitive_enum': [
                                                'READ_WRITE', 'READ_ONLY'
                                            ]
                                        },
                                        'mount_path': {
                                            'type': 'string',
                                        }
                                    }
                                }
                            },
                        },
                    }
                }
            },
        }
    }

    admin_policy_schema = {
        'type': 'string',
        'anyOf': [
            {
                # Check regex to be a valid python module path
                'pattern': (r'^[a-zA-Z_][a-zA-Z0-9_]*'
                            r'(\.[a-zA-Z_][a-zA-Z0-9_]*)+$'),
            },
            {
                # Check for valid HTTP/HTTPS URL
                'pattern': r'^https?://.*$',
            }
        ]
    }

    allowed_clouds = {
        # A list of cloud names that are allowed to be used
        'type': 'array',
        'items': {
            'type': 'string',
            'case_insensitive_enum':
                (list(constants.ALL_CLOUDS) + ['cloudflare'])
        }
    }

    docker_configs = {
        'type': 'object',
        'required': [],
        'additionalProperties': False,
        'properties': {
            'run_options': {
                'anyOf': [{
                    'type': 'string',
                }, {
                    'type': 'array',
                    'items': {
                        'type': 'string',
                    }
                }]
            }
        }
    }
    gpu_configs = {
        'type': 'object',
        'required': [],
        'additionalProperties': False,
        'properties': {
            'disable_ecc': {
                'type': 'boolean',
            },
        }
    }

    api_server = {
        'type': 'object',
        'required': [],
        'additionalProperties': False,
        'properties': {
            'endpoint': {
                'type': 'string',
                # Apply validation for URL
                'pattern': r'^https?://.*$',
            },
            'service_account_token': {
                'anyOf': [
                    {
                        'type': 'string',
                        # Validate that token starts with sky_ prefix
                        'pattern': r'^sky_.+$',
                    },
                    {
                        'type': 'null',
                    }
                ]
            },
            'requests_retention_hours': {
                'type': 'integer',
            },
        }
    }

    rbac_schema = {
        'type': 'object',
        'required': [],
        'additionalProperties': False,
        'properties': {
            'default_role': {
                'type': 'string',
                'case_insensitive_enum': ['admin', 'user']
            },
        },
    }

    workspace_schema = {'type': 'string'}

    allowed_workspace_cloud_names = list(constants.ALL_CLOUDS) + ['cloudflare']
    # Create pattern for not supported clouds, i.e.
    # all clouds except gcp, kubernetes, ssh
    not_supported_clouds = [
        cloud for cloud in allowed_workspace_cloud_names
        if cloud.lower() not in ['gcp', 'kubernetes', 'ssh', 'nebius']
    ]
    not_supported_cloud_regex = '|'.join(not_supported_clouds)
    workspaces_schema = {
        'type': 'object',
        'required': [],
        # each key is a workspace name
        'additionalProperties': {
            'type': 'object',
            'additionalProperties': False,
            'patternProperties': {
                # Pattern for non-GCP clouds - only allows 'disabled' property
                f'^({not_supported_cloud_regex})$': {
                    'type': 'object',
                    'additionalProperties': False,
                    'properties': {
                        'disabled': {
                            'type': 'boolean'
                        }
                    },
                },
            },
            'properties': {
                # Explicit definition for GCP allows both project_id and
                # disabled
                'private': {
                    'type': 'boolean',
                },
                'allowed_users': {
                    'type': 'array',
                    'items': {
                        'type': 'string',
                    },
                },
                'gcp': {
                    'type': 'object',
                    'properties': {
                        'project_id': {
                            'type': 'string'
                        },
                        'disabled': {
                            'type': 'boolean'
                        }
                    },
                    'additionalProperties': False,
                },
                'ssh': {
                    'type': 'object',
                    'required': [],
                    'properties': {
                        'allowed_node_pools': {
                            'type': 'array',
                            'items': {
                                'type': 'string',
                            },
                        },
                        'disabled': {
                            'type': 'boolean'
                        },
                    },
                    'additionalProperties': False,
                },
                'kubernetes': {
                    'type': 'object',
                    'required': [],
                    'properties': {
                        'allowed_contexts': {
                            'type': 'array',
                            'items': {
                                'type': 'string',
                            },
                        },
                        'disabled': {
                            'type': 'boolean'
                        },
                    },
                    'additionalProperties': False,
                },
                'nebius': {
                    'type': 'object',
                    'required': [],
                    'properties': {
                        'credentials_file_path': {
                            'type': 'string',
                        },
                        'tenant_id': {
                            'type': 'string',
                        },
                        'disabled': {
                            'type': 'boolean'
                        },
                    },
                    'additionalProperties': False,
                },
            },
        },
    }

    provision_configs = {
        'type': 'object',
        'required': [],
        'additionalProperties': False,
        'properties': {
            'ssh_timeout': {
                'type': 'integer',
                'minimum': 1,
            },
        }
    }

    logs_schema = {
        'type': 'object',
        'required': ['store'],
        'additionalProperties': False,
        'properties': {
            'store': {
                'type': 'string',
                'case_insensitive_enum': ['gcp', 'aws'],
            },
            'gcp': {
                'type': 'object',
                'properties': {
                    'project_id': {
                        'type': 'string',
                    },
                    'credentials_file': {
                        'type': 'string',
                    },
                    'additional_labels': {
                        'type': 'object',
                        'additionalProperties': {
                            'type': 'string',
                        },
                    },
                },
            },
            'aws': {
                'type': 'object',
                'properties': {
                    'region': {
                        'type': 'string',
                    },
                    'credentials_file': {
                        'type': 'string',
                    },
                    'log_group_name': {
                        'type': 'string',
                    },
                    'log_stream_prefix': {
                        'type': 'string',
                    },
                    'auto_create_group': {
                        'type': 'boolean',
                    },
                    'additional_tags': {
                        'type': 'object',
                        'additionalProperties': {
                            'type': 'string',
                        },
                    },
                },
            },
        },
    }

    for cloud, config in cloud_configs.items():
        if cloud == 'aws':
            config['properties'].update(
                {'remote_identity': _PROPERTY_NAME_OR_CLUSTER_NAME_TO_PROPERTY})
        elif cloud == 'kubernetes':
            config['properties'].update(_REMOTE_IDENTITY_SCHEMA_KUBERNETES)
        else:
            config['properties'].update(_REMOTE_IDENTITY_SCHEMA)
    return {
        '$schema': 'https://json-schema.org/draft/2020-12/schema',
        'type': 'object',
        'required': [],
        'additionalProperties': False,
        'properties': {
            # TODO Replace this with whatever syang cooks up
            'workspace': {
                'type': 'string',
            },
            'db': {
                'type': 'string',
            },
            'jobs': _get_controller_schema(),
            'serve': _get_controller_schema(),
            'allowed_clouds': allowed_clouds,
            'admin_policy': admin_policy_schema,
            'docker': docker_configs,
            'nvidia_gpus': gpu_configs,
            'api_server': api_server,
            'active_workspace': workspace_schema,
            'workspaces': workspaces_schema,
            'provision': provision_configs,
            'rbac': rbac_schema,
            'logs': logs_schema,
            **cloud_configs,
        },
    }<|MERGE_RESOLUTION|>--- conflicted
+++ resolved
@@ -1145,29 +1145,7 @@
     }
     resources_schema['properties'].pop('ports')
 
-<<<<<<< HEAD
     def _get_controller_schema():
-=======
-    def _get_controller_schema(add_consolidation_mode: bool = False):
-        controller_properties = {
-            'resources': resources_schema,
-            'high_availability': {
-                'type': 'boolean',
-                'default': False,
-            },
-            'autostop': _AUTOSTOP_SCHEMA,
-            'force_disable_cloud_bucket': {
-                'type': 'boolean',
-                'default': False,
-            },
-        }
-        if add_consolidation_mode:
-            controller_properties['consolidation_mode'] = {
-                'type': 'boolean',
-                'default': False,
-            }
-
->>>>>>> 2b73e2fb
         return {
             'type': 'object',
             'required': [],
@@ -1184,6 +1162,10 @@
                             'default': False,
                         },
                         'autostop': _AUTOSTOP_SCHEMA,
+                        'force_disable_cloud_bucket': {
+                            'type': 'boolean',
+                            'default': False,
+                        },
                         'consolidation_mode': {
                             'type': 'boolean',
                             'default': False,
