"""SDK functions for managed jobs."""
import os
import tempfile
import typing
from typing import Any, Dict, List, Optional, Union
import uuid

import colorama

import sky
from sky import backends
from sky import exceptions
from sky import provision as provision_lib
from sky import sky_logging
from sky import status_lib
from sky import task as task_lib
from sky.backends import backend_utils
from sky.clouds.service_catalog import common as service_catalog_common
from sky.jobs import constants as managed_job_constants
from sky.jobs import utils as managed_job_utils
from sky.provision import common
from sky.skylet import constants as skylet_constants
from sky.usage import usage_lib
from sky.utils import admin_policy_utils
from sky.utils import common_utils
from sky.utils import controller_utils
from sky.utils import dag_utils
from sky.utils import rich_utils
from sky.utils import subprocess_utils
from sky.utils import timeline
from sky.utils import ux_utils

if typing.TYPE_CHECKING:
    from sky.backends import cloud_vm_ray_backend


@timeline.event
@usage_lib.entrypoint
def launch(
<<<<<<< HEAD
    task: Union['sky.Task', 'sky.Dag'],
    name: Optional[str] = None,
    stream_logs: bool = True,
    detach_run: bool = False,
    fast: bool = False,
=======
        task: Union['sky.Task', 'sky.Dag'],
        name: Optional[str] = None,
        stream_logs: bool = True,
        detach_run: bool = False,
        retry_until_up: bool = False,
        # TODO(cooperc): remove fast arg before 0.8.0
        fast: bool = True,  # pylint: disable=unused-argument for compatibility
>>>>>>> a73a9cb3
) -> None:
    # NOTE(dev): Keep the docstring consistent between the Python API and CLI.
    """Launch a managed job.

    Please refer to sky.cli.job_launch for documentation.

    Args:
        task: sky.Task, or sky.Dag (experimental; 1-task only) to launch as a
          managed job.
        name: Name of the managed job.
        detach_run: Whether to detach the run.
        fast: [Deprecated] Does nothing, and will be removed soon. We will
          always use fast mode as it's fully safe now.

    Raises:
        ValueError: cluster does not exist. Or, the entrypoint is not a valid
            chain dag.
        sky.exceptions.NotSupportedError: the feature is not supported.
    """
    entrypoint = task
    dag_uuid = str(uuid.uuid4().hex[:4])
    dag = dag_utils.convert_entrypoint_to_dag(entrypoint)
    # Always apply the policy again here, even though it might have been applied
    # in the CLI. This is to ensure that we apply the policy to the final DAG
    # and get the mutated config.
    dag, mutated_user_config = admin_policy_utils.apply(
        dag, use_mutated_config_in_current_request=False)
    if not dag.is_chain():
        with ux_utils.print_exception_no_traceback():
            raise ValueError('Only single-task or chain DAG is '
                             f'allowed for job_launch. Dag: {dag}')

    dag_utils.maybe_infer_and_fill_dag_and_task_names(dag)

    task_names = set()
    for task_ in dag.tasks:
        if task_.name in task_names:
            with ux_utils.print_exception_no_traceback():
                raise ValueError(
                    f'Task name {task_.name!r} is duplicated in the DAG. '
                    'Either change task names to be unique, or specify the DAG '
                    'name only and comment out the task names (so that they '
                    'will be auto-generated) .')
        task_names.add(task_.name)

    dag_utils.fill_default_config_in_dag_for_job_launch(dag)

    with rich_utils.safe_status(
            ux_utils.spinner_message('Initializing managed job')):
        for task_ in dag.tasks:
            controller_utils.maybe_translate_local_file_mounts_and_sync_up(
                task_, path='jobs')

    with tempfile.NamedTemporaryFile(prefix=f'managed-dag-{dag.name}-',
                                     mode='w') as f:
        dag_utils.dump_chain_dag_to_yaml(dag, f.name)
        controller = controller_utils.Controllers.JOBS_CONTROLLER
        controller_name = controller.value.cluster_name
        prefix = managed_job_constants.JOBS_TASK_YAML_PREFIX
        remote_user_yaml_path = f'{prefix}/{dag.name}-{dag_uuid}.yaml'
        remote_user_config_path = f'{prefix}/{dag.name}-{dag_uuid}.config_yaml'
        controller_resources = controller_utils.get_controller_resources(
            controller=controller_utils.Controllers.JOBS_CONTROLLER,
            task_resources=sum([list(t.resources) for t in dag.tasks], []))

        vars_to_fill = {
            'remote_user_yaml_path': remote_user_yaml_path,
            'user_yaml_path': f.name,
            'jobs_controller': controller_name,
            # Note: actual cluster name will be <task.name>-<managed job ID>
            'dag_name': dag.name,
            'remote_user_config_path': remote_user_config_path,
            'modified_catalogs':
                service_catalog_common.get_modified_catalog_file_mounts(),
            **controller_utils.shared_controller_vars_to_fill(
                controller_utils.Controllers.JOBS_CONTROLLER,
                remote_user_config_path=remote_user_config_path,
                local_user_config=mutated_user_config,
            ),
        }

        yaml_path = os.path.join(
            managed_job_constants.JOBS_CONTROLLER_YAML_PREFIX,
            f'{name}-{dag_uuid}.yaml')
        common_utils.fill_template(
            managed_job_constants.JOBS_CONTROLLER_TEMPLATE,
            vars_to_fill,
            output_path=yaml_path)
        controller_task = task_lib.Task.from_yaml(yaml_path)
        controller_task.set_resources(controller_resources)

        controller_task.managed_job_dag = dag

        sky_logging.print(
            f'{colorama.Fore.YELLOW}'
            f'Launching managed job {dag.name!r} from jobs controller...'
            f'{colorama.Style.RESET_ALL}')
        sky.launch(task=controller_task,
                   stream_logs=stream_logs,
                   cluster_name=controller_name,
                   detach_run=detach_run,
                   idle_minutes_to_autostop=skylet_constants.
                   CONTROLLER_IDLE_MINUTES_TO_AUTOSTOP,
                   retry_until_up=True,
                   fast=True,
                   _disable_controller_check=True)


def queue_from_kubernetes_pod(
        pod_name: str,
        context: Optional[str] = None,
        skip_finished: bool = False) -> List[Dict[str, Any]]:
    """Gets the jobs queue from a specific controller pod.

    Args:
        pod_name (str): The name of the controller pod to query for jobs.
        context (Optional[str]): The Kubernetes context to use. If None, the
            current context is used.
        skip_finished (bool): If True, does not return finished jobs.

    Returns:
        [
            {
                'job_id': int,
                'job_name': str,
                'resources': str,
                'submitted_at': (float) timestamp of submission,
                'end_at': (float) timestamp of end,
                'duration': (float) duration in seconds,
                'recovery_count': (int) Number of retries,
                'status': (sky.jobs.ManagedJobStatus) of the job,
                'cluster_resources': (str) resources of the cluster,
                'region': (str) region of the cluster,
            }
        ]

    Raises:
        RuntimeError: If there's an error fetching the managed jobs.
    """
    # Create dummy cluster info to get the command runner.
    provider_config = {'context': context}
    instances = {
        pod_name: [
            common.InstanceInfo(instance_id=pod_name,
                                internal_ip='',
                                external_ip='',
                                tags={})
        ]
    }  # Internal IP is not required for Kubernetes
    cluster_info = common.ClusterInfo(provider_name='kubernetes',
                                      head_instance_id=pod_name,
                                      provider_config=provider_config,
                                      instances=instances)
    managed_jobs_runner = provision_lib.get_command_runners(
        'kubernetes', cluster_info)[0]

    code = managed_job_utils.ManagedJobCodeGen.get_job_table()
    returncode, job_table_payload, stderr = managed_jobs_runner.run(
        code,
        require_outputs=True,
        separate_stderr=True,
        stream_logs=False,
    )
    try:
        subprocess_utils.handle_returncode(returncode,
                                           code,
                                           'Failed to fetch managed jobs',
                                           job_table_payload + stderr,
                                           stream_logs=False)
    except exceptions.CommandError as e:
        raise RuntimeError(str(e)) from e

    jobs = managed_job_utils.load_managed_job_queue(job_table_payload)
    if skip_finished:
        # Filter out the finished jobs. If a multi-task job is partially
        # finished, we will include all its tasks.
        non_finished_tasks = list(
            filter(lambda job: not job['status'].is_terminal(), jobs))
        non_finished_job_ids = {job['job_id'] for job in non_finished_tasks}
        jobs = list(
            filter(lambda job: job['job_id'] in non_finished_job_ids, jobs))
    return jobs


def _maybe_restart_controller(
        refresh: bool, stopped_message: str, spinner_message: str
) -> 'cloud_vm_ray_backend.CloudVmRayResourceHandle':
    """Restart controller if refresh is True and it is stopped."""
    jobs_controller_type = controller_utils.Controllers.JOBS_CONTROLLER
    if refresh:
        stopped_message = ''
    try:
        handle = backend_utils.is_controller_accessible(
            controller=jobs_controller_type, stopped_message=stopped_message)
    except exceptions.ClusterNotUpError as e:
        if not refresh:
            raise
        handle = None
        controller_status = e.cluster_status

    if handle is not None:
        return handle

    sky_logging.print(f'{colorama.Fore.YELLOW}'
                      f'Restarting {jobs_controller_type.value.name}...'
                      f'{colorama.Style.RESET_ALL}')

    rich_utils.force_update_status(
        ux_utils.spinner_message(f'{spinner_message} - restarting '
                                 'controller'))
    handle = sky.start(jobs_controller_type.value.cluster_name)
    controller_status = status_lib.ClusterStatus.UP
    rich_utils.force_update_status(ux_utils.spinner_message(spinner_message))

    assert handle is not None, (controller_status, refresh)
    return handle


@usage_lib.entrypoint
def queue(refresh: bool, skip_finished: bool = False) -> List[Dict[str, Any]]:
    # NOTE(dev): Keep the docstring consistent between the Python API and CLI.
    """Get statuses of managed jobs.

    Please refer to sky.cli.job_queue for documentation.

    Returns:
        [
            {
                'job_id': int,
                'job_name': str,
                'resources': str,
                'submitted_at': (float) timestamp of submission,
                'end_at': (float) timestamp of end,
                'duration': (float) duration in seconds,
                'recovery_count': (int) Number of retries,
                'status': (sky.jobs.ManagedJobStatus) of the job,
                'cluster_resources': (str) resources of the cluster,
                'region': (str) region of the cluster,
            }
        ]
    Raises:
        sky.exceptions.ClusterNotUpError: the jobs controller is not up or
            does not exist.
        RuntimeError: if failed to get the managed jobs with ssh.
    """
    handle = _maybe_restart_controller(refresh,
                                       stopped_message='No in-progress '
                                       'managed jobs.',
                                       spinner_message='Checking '
                                       'managed jobs')
    backend = backend_utils.get_backend_from_handle(handle)
    assert isinstance(backend, backends.CloudVmRayBackend)

    code = managed_job_utils.ManagedJobCodeGen.get_job_table()
    returncode, job_table_payload, stderr = backend.run_on_head(
        handle,
        code,
        require_outputs=True,
        stream_logs=False,
        separate_stderr=True)

    try:
        subprocess_utils.handle_returncode(returncode,
                                           code,
                                           'Failed to fetch managed jobs',
                                           job_table_payload + stderr,
                                           stream_logs=False)
    except exceptions.CommandError as e:
        raise RuntimeError(str(e)) from e

    jobs = managed_job_utils.load_managed_job_queue(job_table_payload)
    if skip_finished:
        # Filter out the finished jobs. If a multi-task job is partially
        # finished, we will include all its tasks.
        non_finished_tasks = list(
            filter(lambda job: not job['status'].is_terminal(), jobs))
        non_finished_job_ids = {job['job_id'] for job in non_finished_tasks}
        jobs = list(
            filter(lambda job: job['job_id'] in non_finished_job_ids, jobs))
    return jobs


@usage_lib.entrypoint
# pylint: disable=redefined-builtin
def cancel(name: Optional[str] = None,
           job_ids: Optional[List[int]] = None,
           all: bool = False) -> None:
    # NOTE(dev): Keep the docstring consistent between the Python API and CLI.
    """Cancel managed jobs.

    Please refer to sky.cli.job_cancel for documentation.

    Raises:
        sky.exceptions.ClusterNotUpError: the jobs controller is not up.
        RuntimeError: failed to cancel the job.
    """
    job_ids = [] if job_ids is None else job_ids
    handle = backend_utils.is_controller_accessible(
        controller=controller_utils.Controllers.JOBS_CONTROLLER,
        stopped_message='All managed jobs should have finished.')

    job_id_str = ','.join(map(str, job_ids))
    if sum([len(job_ids) > 0, name is not None, all]) != 1:
        argument_str = f'job_ids={job_id_str}' if len(job_ids) > 0 else ''
        argument_str += f' name={name}' if name is not None else ''
        argument_str += ' all' if all else ''
        with ux_utils.print_exception_no_traceback():
            raise ValueError('Can only specify one of JOB_IDS or name or all. '
                             f'Provided {argument_str!r}.')

    backend = backend_utils.get_backend_from_handle(handle)
    assert isinstance(backend, backends.CloudVmRayBackend)
    if all:
        code = managed_job_utils.ManagedJobCodeGen.cancel_jobs_by_id(None)
    elif job_ids:
        code = managed_job_utils.ManagedJobCodeGen.cancel_jobs_by_id(job_ids)
    else:
        assert name is not None, (job_ids, name, all)
        code = managed_job_utils.ManagedJobCodeGen.cancel_job_by_name(name)
    # The stderr is redirected to stdout
    returncode, stdout, _ = backend.run_on_head(handle,
                                                code,
                                                require_outputs=True,
                                                stream_logs=False)
    try:
        subprocess_utils.handle_returncode(returncode, code,
                                           'Failed to cancel managed job',
                                           stdout)
    except exceptions.CommandError as e:
        with ux_utils.print_exception_no_traceback():
            raise RuntimeError(e.error_msg) from e

    sky_logging.print(stdout)
    if 'Multiple jobs found with name' in stdout:
        with ux_utils.print_exception_no_traceback():
            raise RuntimeError(
                'Please specify the job ID instead of the job name.')


@usage_lib.entrypoint
def tail_logs(name: Optional[str], job_id: Optional[int], follow: bool,
              controller: bool, refresh: bool) -> None:
    # NOTE(dev): Keep the docstring consistent between the Python API and CLI.
    """Tail logs of managed jobs.

    Please refer to sky.cli.job_logs for documentation.

    Raises:
        ValueError: invalid arguments.
        sky.exceptions.ClusterNotUpError: the jobs controller is not up.
    """
    # TODO(zhwu): Automatically restart the jobs controller
    if name is not None and job_id is not None:
        with ux_utils.print_exception_no_traceback():
            raise ValueError('Cannot specify both name and job_id.')

    jobs_controller_type = controller_utils.Controllers.JOBS_CONTROLLER
    job_name_or_id_str = ''
    if job_id is not None:
        job_name_or_id_str = str(job_id)
    elif name is not None:
        job_name_or_id_str = f'-n {name}'
    else:
        job_name_or_id_str = ''
    handle = _maybe_restart_controller(
        refresh,
        stopped_message=(
            f'{jobs_controller_type.value.name.capitalize()} is stopped. To '
            f'get the logs, run: {colorama.Style.BRIGHT}sky jobs logs '
            f'-r {job_name_or_id_str}{colorama.Style.RESET_ALL}'),
        spinner_message='Retrieving job logs')

    backend = backend_utils.get_backend_from_handle(handle)
    assert isinstance(backend, backends.CloudVmRayBackend), backend

    backend.tail_managed_job_logs(handle,
                                  job_id=job_id,
                                  job_name=name,
                                  follow=follow,
                                  controller=controller)


spot_launch = common_utils.deprecated_function(
    launch,
    name='sky.jobs.launch',
    deprecated_name='spot_launch',
    removing_version='0.8.0',
    override_argument={'use_spot': True})
spot_queue = common_utils.deprecated_function(queue,
                                              name='sky.jobs.queue',
                                              deprecated_name='spot_queue',
                                              removing_version='0.8.0')
spot_cancel = common_utils.deprecated_function(cancel,
                                               name='sky.jobs.cancel',
                                               deprecated_name='spot_cancel',
                                               removing_version='0.8.0')
spot_tail_logs = common_utils.deprecated_function(
    tail_logs,
    name='sky.jobs.tail_logs',
    deprecated_name='spot_tail_logs',
    removing_version='0.8.0')<|MERGE_RESOLUTION|>--- conflicted
+++ resolved
@@ -37,21 +37,12 @@
 @timeline.event
 @usage_lib.entrypoint
 def launch(
-<<<<<<< HEAD
-    task: Union['sky.Task', 'sky.Dag'],
-    name: Optional[str] = None,
-    stream_logs: bool = True,
-    detach_run: bool = False,
-    fast: bool = False,
-=======
         task: Union['sky.Task', 'sky.Dag'],
         name: Optional[str] = None,
         stream_logs: bool = True,
         detach_run: bool = False,
-        retry_until_up: bool = False,
         # TODO(cooperc): remove fast arg before 0.8.0
         fast: bool = True,  # pylint: disable=unused-argument for compatibility
->>>>>>> a73a9cb3
 ) -> None:
     # NOTE(dev): Keep the docstring consistent between the Python API and CLI.
     """Launch a managed job.
