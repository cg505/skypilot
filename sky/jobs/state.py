--- conflicted
+++ resolved
@@ -135,116 +135,11 @@
             # If the database is locked, it is OK to continue, as the WAL mode
             # is not critical and is likely to be enabled by other processes.
 
-<<<<<<< HEAD
-    # Create tables if they don't exist
-    db_utils.add_tables_to_db_sqlalchemy(Base.metadata, engine)
-
-    # Backward compatibility: add columns that not exist in older databases
-    with orm.Session(engine) as session:
-        db_utils.add_column_to_table_sqlalchemy(session, 'spot',
-                                                'failure_reason',
-                                                sqlalchemy.Text())
-        db_utils.add_column_to_table_sqlalchemy(session,
-                                                'spot',
-                                                'spot_job_id',
-                                                sqlalchemy.Integer(),
-                                                copy_from='job_id')
-        db_utils.add_column_to_table_sqlalchemy(
-            session,
-            'spot',
-            'task_id',
-            sqlalchemy.Integer(),
-            default_statement='DEFAULT 0',
-            value_to_replace_existing_entries=0)
-        db_utils.add_column_to_table_sqlalchemy(session,
-                                                'spot',
-                                                'task_name',
-                                                sqlalchemy.Text(),
-                                                copy_from='job_name')
-        db_utils.add_column_to_table_sqlalchemy(
-            session,
-            'spot',
-            'specs',
-            sqlalchemy.Text(),
-            value_to_replace_existing_entries=json.dumps({
-                'max_restarts_on_errors': 0,
-            }))
-        db_utils.add_column_to_table_sqlalchemy(
-            session,
-            'spot',
-            'local_log_file',
-            sqlalchemy.Text(),
-            default_statement='DEFAULT NULL')
-
-        db_utils.add_column_to_table_sqlalchemy(
-            session,
-            'spot',
-            'metadata',
-            sqlalchemy.Text(),
-            default_statement='DEFAULT \'{}\'',
-            value_to_replace_existing_entries='{}')
-
-        db_utils.add_column_to_table_sqlalchemy(session, 'job_info',
-                                                'schedule_state',
-                                                sqlalchemy.Text())
-        db_utils.add_column_to_table_sqlalchemy(
-            session,
-            'job_info',
-            'controller_pid',
-            sqlalchemy.Integer(),
-            default_statement='DEFAULT NULL')
-        db_utils.add_column_to_table_sqlalchemy(session, 'job_info',
-                                                'dag_yaml_path',
-                                                sqlalchemy.Text())
-        db_utils.add_column_to_table_sqlalchemy(session, 'job_info',
-                                                'env_file_path',
-                                                sqlalchemy.Text())
-        db_utils.add_column_to_table_sqlalchemy(session, 'job_info',
-                                                'user_hash', sqlalchemy.Text())
-        db_utils.add_column_to_table_sqlalchemy(
-            session,
-            'job_info',
-            'workspace',
-            sqlalchemy.Text(),
-            default_statement='DEFAULT NULL',
-            value_to_replace_existing_entries='default')
-        db_utils.add_column_to_table_sqlalchemy(
-            session,
-            'job_info',
-            'priority',
-            sqlalchemy.Integer(),
-            value_to_replace_existing_entries=constants.DEFAULT_PRIORITY)
-        db_utils.add_column_to_table_sqlalchemy(session, 'job_info',
-                                                'entrypoint', sqlalchemy.Text())
-        db_utils.add_column_to_table_sqlalchemy(session, 'job_info',
-                                                'original_user_yaml_path',
-                                                sqlalchemy.Text())
-        db_utils.add_column_to_table_sqlalchemy(
-            session,
-            'job_info',
-            'pool',
-            sqlalchemy.Text(),
-            default_statement='DEFAULT NULL')
-        db_utils.add_column_to_table_sqlalchemy(
-            session,
-            'job_info',
-            'current_cluster_name',
-            sqlalchemy.Text(),
-            default_statement='DEFAULT NULL')
-        db_utils.add_column_to_table_sqlalchemy(
-            session,
-            'job_info',
-            'job_id_on_pm',
-            sqlalchemy.Integer(),
-            default_statement='DEFAULT NULL')
-        session.commit()
-=======
     # Get alembic config for spot jobs db and run migrations
     alembic_config = migration_utils.get_alembic_config(
         engine, migration_utils.SPOT_JOBS_DB_NAME)
     alembic_config.config_ini_section = migration_utils.SPOT_JOBS_DB_NAME
     alembic_command.upgrade(alembic_config, migration_utils.SPOT_JOBS_VERSION)
->>>>>>> b0d89be3
 
 
 def initialize_and_get_db() -> sqlalchemy.engine.Engine:
