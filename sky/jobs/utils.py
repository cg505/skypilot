"""User interfaces with managed jobs.

NOTE: whenever an API change is made in this file, we need to bump the
jobs.constants.MANAGED_JOBS_VERSION and handle the API change in the
ManagedJobCodeGen.
"""
import asyncio
import collections
import datetime
import enum
import os
import pathlib
import re
import shlex
import textwrap
import time
import traceback
import typing
from typing import (Any, Deque, Dict, Iterable, List, Literal, Optional, Set,
                    TextIO, Tuple, Union)

import colorama
import filelock

from sky import backends
from sky import exceptions
from sky import global_user_state
from sky import sky_logging
from sky import skypilot_config
from sky.adaptors import common as adaptors_common
from sky.backends import backend_utils
from sky.backends import cloud_vm_ray_backend
from sky.jobs import constants as managed_job_constants
from sky.jobs import scheduler
from sky.jobs import state as managed_job_state
from sky.schemas.api import responses
from sky.skylet import constants
from sky.skylet import job_lib
from sky.skylet import log_lib
from sky.usage import usage_lib
from sky.utils import annotations
from sky.utils import command_runner
from sky.utils import common_utils
from sky.utils import context_utils
from sky.utils import controller_utils
from sky.utils import infra_utils
from sky.utils import log_utils
from sky.utils import message_utils
from sky.utils import resources_utils
from sky.utils import rich_utils
from sky.utils import subprocess_utils
from sky.utils import ux_utils

if typing.TYPE_CHECKING:
    from google.protobuf import descriptor
    from google.protobuf import json_format
    import grpc
    import psutil

    import sky
    from sky import dag as dag_lib
    from sky.schemas.generated import jobsv1_pb2
    from sky.schemas.generated import managed_jobsv1_pb2
else:
    json_format = adaptors_common.LazyImport('google.protobuf.json_format')
    descriptor = adaptors_common.LazyImport('google.protobuf.descriptor')
    psutil = adaptors_common.LazyImport('psutil')
    grpc = adaptors_common.LazyImport('grpc')
    jobsv1_pb2 = adaptors_common.LazyImport('sky.schemas.generated.jobsv1_pb2')
    managed_jobsv1_pb2 = adaptors_common.LazyImport(
        'sky.schemas.generated.managed_jobsv1_pb2')

logger = sky_logging.init_logger(__name__)

# Controller checks its job's status every this many seconds.
# This is a tradeoff between the latency and the resource usage.
JOB_STATUS_CHECK_GAP_SECONDS = 15

# Controller checks if its job has started every this many seconds.
JOB_STARTED_STATUS_CHECK_GAP_SECONDS = 5

_LOG_STREAM_CHECK_CONTROLLER_GAP_SECONDS = 5

_JOB_STATUS_FETCH_MAX_RETRIES = 3
_JOB_K8S_TRANSIENT_NW_MSG = 'Unable to connect to the server: dial tcp'
_JOB_STATUS_FETCH_TIMEOUT_SECONDS = 30

_JOB_WAITING_STATUS_MESSAGE = ux_utils.spinner_message(
    'Waiting for task to start[/]'
    '{status_str}. It may take a few minutes.\n'
    '  [dim]View controller logs: sky jobs logs --controller {job_id}')
_JOB_CANCELLED_MESSAGE = (
    ux_utils.spinner_message('Waiting for task status to be updated.') +
    ' It may take a minute.')

# The maximum time to wait for the managed job status to transition to terminal
# state, after the job finished. This is a safeguard to avoid the case where
# the managed job status fails to be updated and keep the `sky jobs logs`
# blocking for a long time. This should be significantly longer than the
# JOB_STATUS_CHECK_GAP_SECONDS to avoid timing out before the controller can
# update the state.
_FINAL_JOB_STATUS_WAIT_TIMEOUT_SECONDS = 120

# After enabling consolidation mode, we need to restart the API server to get
# the jobs refresh deamon and correct number of executors. We use this file to
# indicate that the API server has been restarted after enabling consolidation
# mode.
_JOBS_CONSOLIDATION_RELOADED_SIGNAL_FILE = (
    '~/.sky/.jobs_controller_consolidation_reloaded_signal')

# The response fields for managed jobs that require cluster handle
_CLUSTER_HANDLE_FIELDS = [
    'cluster_resources',
    'cluster_resources_full',
    'cloud',
    'region',
    'zone',
    'infra',
    'accelerators',
]

# The response fields for managed jobs that are not stored in the database
# These fields will be mapped to the DB fields in the `_update_fields`.
_NON_DB_FIELDS = _CLUSTER_HANDLE_FIELDS + ['user_yaml', 'user_name', 'details']


class ManagedJobQueueResultType(enum.Enum):
    """The type of the managed job queue result."""
    DICT = 'DICT'
    LIST = 'LIST'


class UserSignal(enum.Enum):
    """The signal to be sent to the user."""
    CANCEL = 'CANCEL'
    # NOTE: We can have more communication signals here if needed
    # in the future.


# ====== internal functions ======
def terminate_cluster(
    cluster_name: str,
    max_retry: int = 6,
) -> None:
    """Terminate the cluster."""
    from sky import core  # pylint: disable=import-outside-toplevel
    retry_cnt = 0
    # In some cases, e.g. botocore.exceptions.NoCredentialsError due to AWS
    # metadata service throttling, the failed sky.down attempt can take 10-11
    # seconds. In this case, we need the backoff to significantly reduce the
    # rate of requests - that is, significantly increase the time between
    # requests. We set the initial backoff to 15 seconds, so that once it grows
    # exponentially it will quickly dominate the 10-11 seconds that we already
    # see between requests. We set the max backoff very high, since it's
    # generally much more important to eventually succeed than to fail fast.
    backoff = common_utils.Backoff(
        initial_backoff=15,
        # 1.6 ** 5 = 10.48576 < 20, so we won't hit this with default max_retry
        max_backoff_factor=20)
    while True:
        try:
            usage_lib.messages.usage.set_internal()
            core.down(cluster_name)
            return
        except exceptions.ClusterDoesNotExist:
            # The cluster is already down.
            logger.debug(f'The cluster {cluster_name} is already down.')
            return
        except Exception as e:  # pylint: disable=broad-except
            retry_cnt += 1
            if retry_cnt >= max_retry:
                raise RuntimeError(
                    f'Failed to terminate the cluster {cluster_name}.') from e
            logger.error(
                f'Failed to terminate the cluster {cluster_name}. Retrying.'
                f'Details: {common_utils.format_exception(e)}')
            with ux_utils.enable_traceback():
                logger.error(f'  Traceback: {traceback.format_exc()}')
            time.sleep(backoff.current_backoff())


def _validate_consolidation_mode_config(
        current_is_consolidation_mode: bool) -> None:
    """Validate the consolidation mode config."""
    # Check whether the consolidation mode config is changed.
    if current_is_consolidation_mode:
        controller_cn = (
            controller_utils.Controllers.JOBS_CONTROLLER.value.cluster_name)
        if global_user_state.cluster_with_name_exists(controller_cn):
            with ux_utils.print_exception_no_traceback():
                raise exceptions.InconsistentConsolidationModeError(
                    f'{colorama.Fore.RED}Consolidation mode for jobs is '
                    f'enabled, but the controller cluster '
                    f'{controller_cn} is still running. Please '
                    'terminate the controller cluster first.'
                    f'{colorama.Style.RESET_ALL}')
    else:
<<<<<<< HEAD
        job_count = managed_job_state.get_managed_jobs_total()
        if job_count:
=======
        total_jobs = managed_job_state.get_managed_jobs_total()
        if total_jobs > 0:
>>>>>>> 3a374a9a
            nonterminal_jobs = (
                managed_job_state.get_nonterminal_job_ids_by_name(
                    None, None, all_users=True))
            if nonterminal_jobs:
                with ux_utils.print_exception_no_traceback():
                    raise exceptions.InconsistentConsolidationModeError(
                        f'{colorama.Fore.RED}Consolidation mode '
                        'is disabled, but there are still '
                        f'{len(nonterminal_jobs)} managed jobs '
                        'running. Please terminate those jobs '
                        f'first.{colorama.Style.RESET_ALL}')
            else:
                logger.warning(
                    f'{colorama.Fore.YELLOW}Consolidation mode is disabled, '
<<<<<<< HEAD
                    f'but there are {job_count} jobs from previous '
=======
                    f'but there are {total_jobs} jobs from previous '
>>>>>>> 3a374a9a
                    'consolidation mode. Reset the `jobs.controller.'
                    'consolidation_mode` to `true` and run `sky jobs queue` '
                    'to see those jobs. Switching to normal mode will '
                    f'lose the job history.{colorama.Style.RESET_ALL}')


# Whether to use consolidation mode or not. When this is enabled, the managed
# jobs controller will not be running on a separate cluster, but locally on the
# API Server. Under the hood, we submit the job monitoring logic as processes
# directly in the API Server.
# Use LRU Cache so that the check is only done once.
@annotations.lru_cache(scope='request', maxsize=2)
def is_consolidation_mode(on_api_restart: bool = False) -> bool:
    if os.environ.get(constants.OVERRIDE_CONSOLIDATION_MODE) is not None:
        return True

    config_consolidation_mode = skypilot_config.get_nested(
        ('jobs', 'controller', 'consolidation_mode'), default_value=False)

    signal_file = pathlib.Path(
        _JOBS_CONSOLIDATION_RELOADED_SIGNAL_FILE).expanduser()

    restart_signal_file_exists = signal_file.exists()
    consolidation_mode = (config_consolidation_mode and
                          restart_signal_file_exists)

    if on_api_restart:
        if config_consolidation_mode:
            signal_file.touch()
    else:
        if not restart_signal_file_exists:
            if config_consolidation_mode:
                logger.warning(f'{colorama.Fore.YELLOW}Consolidation mode for '
                               'managed jobs is enabled in the server config, '
                               'but the API server has not been restarted yet. '
                               'Please restart the API server to enable it.'
                               f'{colorama.Style.RESET_ALL}')
                return False
        elif not config_consolidation_mode:
            # Cleanup the signal file if the consolidation mode is disabled in
            # the config. This allow the user to disable the consolidation mode
            # without restarting the API server.
            signal_file.unlink()

    # We should only do this check on API server, as the controller will not
    # have related config and will always seemingly disabled for consolidation
    # mode. Check #6611 for more details.
    if os.environ.get(constants.ENV_VAR_IS_SKYPILOT_SERVER) is not None:
        _validate_consolidation_mode_config(consolidation_mode)
    return consolidation_mode


def ha_recovery_for_consolidation_mode():
    """Recovery logic for HA mode."""
    # No setup recovery is needed in consolidation mode, as the API server
    # already has all runtime installed. Directly start jobs recovery here.
    # Refers to sky/templates/kubernetes-ray.yml.j2 for more details.
    runner = command_runner.LocalProcessCommandRunner()
    scheduler.maybe_start_controllers()
    with open(constants.HA_PERSISTENT_RECOVERY_LOG_PATH.format('jobs_'),
              'w',
              encoding='utf-8') as f:
        start = time.time()
        f.write(f'Starting HA recovery at {datetime.datetime.now()}\n')
<<<<<<< HEAD
        jobs, _ = managed_job_state.get_managed_jobs_with_filters(fields=[
            'job_id',
            'controller_pid',
            'schedule_state',
        ])
=======
        jobs, _ = managed_job_state.get_managed_jobs_with_filters(
            fields=['job_id', 'controller_pid', 'schedule_state', 'status'])
>>>>>>> 3a374a9a
        for job in jobs:
            job_id = job['job_id']
            controller_pid = job['controller_pid']

            # In consolidation mode, it is possible that only the API server
            # process is restarted, and the controller process is not. In such
            # case, we don't need to do anything and the controller process will
            # just keep running.
            if controller_pid is not None:
                try:
                    if controller_process_alive(controller_pid, job_id):
                        f.write(f'Controller pid {controller_pid} for '
                                f'job {job_id} is still running. '
                                'Skipping recovery.\n')
                        continue
                except Exception:  # pylint: disable=broad-except
                    # _controller_process_alive may raise if psutil fails; we
                    # should not crash the recovery logic because of this.
                    f.write('Error checking controller pid '
                            f'{controller_pid} for job {job_id}\n')

            if job['schedule_state'] not in [
                    managed_job_state.ManagedJobScheduleState.DONE,
                    managed_job_state.ManagedJobScheduleState.WAITING,
            ]:
                script = managed_job_state.get_ha_recovery_script(job_id)
                if script is None:
                    f.write(f'Job {job_id}\'s recovery script does not exist. '
                            'Skipping recovery. Job schedule state: '
                            f'{job["schedule_state"]}\n')
                    continue
                runner.run(script)
                f.write(f'Job {job_id} completed recovery at '
                        f'{datetime.datetime.now()}\n')
        f.write(f'HA recovery completed at {datetime.datetime.now()}\n')
        f.write(f'Total recovery time: {time.time() - start} seconds\n')


async def get_job_status(
        backend: 'backends.CloudVmRayBackend', cluster_name: str,
        job_id: Optional[int]) -> Optional['job_lib.JobStatus']:
    """Check the status of the job running on a managed job cluster.

    It can be None, INIT, RUNNING, SUCCEEDED, FAILED, FAILED_DRIVER,
    FAILED_SETUP or CANCELLED.
    """
    # TODO(luca) make this async
    handle = await context_utils.to_thread(
        global_user_state.get_handle_from_cluster_name, cluster_name)
    if handle is None:
        # This can happen if the cluster was preempted and background status
        # refresh already noticed and cleaned it up.
        logger.info(f'Cluster {cluster_name} not found.')
        return None
    assert isinstance(handle, backends.CloudVmRayResourceHandle), handle
    job_ids = None if job_id is None else [job_id]
    for i in range(_JOB_STATUS_FETCH_MAX_RETRIES):
        try:
            logger.info('=== Checking the job status... ===')
            statuses = await asyncio.wait_for(
                context_utils.to_thread(backend.get_job_status,
                                        handle,
                                        job_ids=job_ids,
                                        stream_logs=False),
                timeout=_JOB_STATUS_FETCH_TIMEOUT_SECONDS)
            status = list(statuses.values())[0]
            if status is None:
                logger.info('No job found.')
            else:
                logger.info(f'Job status: {status}')
            logger.info('=' * 34)
            return status
        except (exceptions.CommandError, grpc.RpcError, grpc.FutureTimeoutError,
                ValueError, TypeError, asyncio.TimeoutError) as e:
            # Note: Each of these exceptions has some additional conditions to
            # limit how we handle it and whether or not we catch it.
            # Retry on k8s transient network errors. This is useful when using
            # coreweave which may have transient network issue sometimes.
            is_transient_error = False
            detailed_reason = None
            if isinstance(e, exceptions.CommandError):
                detailed_reason = e.detailed_reason
                if (detailed_reason is not None and
                        _JOB_K8S_TRANSIENT_NW_MSG in detailed_reason):
                    is_transient_error = True
            elif isinstance(e, grpc.RpcError):
                detailed_reason = e.details()
                if e.code() in [
                        grpc.StatusCode.UNAVAILABLE,
                        grpc.StatusCode.DEADLINE_EXCEEDED
                ]:
                    is_transient_error = True
            elif isinstance(e, grpc.FutureTimeoutError):
                detailed_reason = 'Timeout'
            elif isinstance(e, asyncio.TimeoutError):
                detailed_reason = ('Job status check timed out after '
                                   f'{_JOB_STATUS_FETCH_TIMEOUT_SECONDS}s')
            # TODO(cooperc): Gracefully handle these exceptions in the backend.
            elif isinstance(e, ValueError):
                # If the cluster yaml is deleted in the middle of getting the
                # SSH credentials, we could see this. See
                # sky/global_user_state.py get_cluster_yaml_dict.
                if re.search(r'Cluster yaml .* not found', str(e)):
                    detailed_reason = 'Cluster yaml was deleted'
                else:
                    raise
            elif isinstance(e, TypeError):
                # We will grab the SSH credentials from the cluster yaml, but if
                # handle.cluster_yaml is None, we will just return an empty dict
                # for the credentials. See
                # backend_utils.ssh_credential_from_yaml. Then, the credentials
                # are passed as kwargs to SSHCommandRunner.__init__ - see
                # cloud_vm_ray_backend.get_command_runners. So we can hit this
                # TypeError if the cluster yaml is removed from the handle right
                # when we pull it before the cluster is fully deleted.
                error_msg_to_check = (
                    'SSHCommandRunner.__init__() missing 2 required positional '
                    'arguments: \'ssh_user\' and \'ssh_private_key\'')
                if str(e) == error_msg_to_check:
                    detailed_reason = 'SSH credentials were already cleaned up'
                else:
                    raise
            if is_transient_error:
                logger.info('Failed to connect to the cluster. Retrying '
                            f'({i + 1}/{_JOB_STATUS_FETCH_MAX_RETRIES})...')
                logger.info('=' * 34)
                await asyncio.sleep(1)
            else:
                logger.info(f'Failed to get job status: {detailed_reason}')
                logger.info('=' * 34)
                return None
    return None


def controller_process_alive(pid: int, job_id: int) -> bool:
    """Check if the controller process is alive."""
    try:
        if pid < 0:
            # new job controller process will always be negative
            pid = -pid
        process = psutil.Process(pid)
        cmd_str = ' '.join(process.cmdline())
        return process.is_running() and ((f'--job-id {job_id}' in cmd_str) or
                                         ('controller' in cmd_str))
    except psutil.NoSuchProcess:
        return False


def update_managed_jobs_statuses(job_id: Optional[int] = None):
    """Update managed job status if the controller process failed abnormally.

    Check the status of the controller process. If it is not running, it must
    have exited abnormally, and we should set the job status to
    FAILED_CONTROLLER. `end_at` will be set to the current timestamp for the job
    when above happens, which could be not accurate based on the frequency this
    function is called.

    Note: we expect that job_id, if provided, refers to a nonterminal job or a
    job that has not completed its cleanup (schedule state not DONE).
    """
    # This signal file suggests that the controller is recovering from a
    # failure. See sky/templates/kubernetes-ray.yml.j2 for more details.
    # When restarting the controller processes, we don't want this event to
    # set the job status to FAILED_CONTROLLER.
    # TODO(tian): Change this to restart the controller process. For now we
    # disabled it when recovering because we want to avoid caveats of infinite
    # restart of last controller process that fully occupied the controller VM.
    if os.path.exists(
            os.path.expanduser(
                constants.PERSISTENT_RUN_RESTARTING_SIGNAL_FILE)):
        return

    def _cleanup_job_clusters(job_id: int) -> Optional[str]:
        """Clean up clusters for a job. Returns error message if any.

        This function should not throw any exception. If it fails, it will
        capture the error message, and log/return it.
        """
        managed_job_state.remove_ha_recovery_script(job_id)
        error_msg = None
        tasks = managed_job_state.get_managed_job_tasks(job_id)
        for task in tasks:
            pool = task.get('pool', None)
            if pool is None:
                task_name = task['job_name']
                cluster_name = generate_managed_job_cluster_name(
                    task_name, job_id)
            else:
                cluster_name, _ = (
                    managed_job_state.get_pool_submit_info(job_id))
            handle = global_user_state.get_handle_from_cluster_name(
                cluster_name)
            if handle is not None:
                try:
                    if pool is None:
                        terminate_cluster(cluster_name)
                except Exception as e:  # pylint: disable=broad-except
                    error_msg = (
                        f'Failed to terminate cluster {cluster_name}: '
                        f'{common_utils.format_exception(e, use_bracket=True)}')
                    logger.exception(error_msg, exc_info=e)
        return error_msg

    # For backwards compatible jobs
    # TODO(cooperc): Remove before 0.11.0.
    def _handle_legacy_job(job_id: int):
        controller_status = job_lib.get_status(job_id)
        if controller_status is None or controller_status.is_terminal():
            logger.error(f'Controller process for legacy job {job_id} is '
                         'in an unexpected state.')

            cleanup_error = _cleanup_job_clusters(job_id)
            if cleanup_error:
                # Unconditionally set the job to failed_controller if the
                # cleanup fails.
                managed_job_state.set_failed(
                    job_id,
                    task_id=None,
                    failure_type=managed_job_state.ManagedJobStatus.
                    FAILED_CONTROLLER,
                    failure_reason=
                    'Legacy controller process has exited abnormally, and '
                    f'cleanup failed: {cleanup_error}. For more details, run: '
                    f'sky jobs logs --controller {job_id}',
                    override_terminal=True)
                return

            # It's possible for the job to have transitioned to
            # another terminal state while between when we checked its
            # state and now. In that case, set_failed won't do
            # anything, which is fine.
            managed_job_state.set_failed(
                job_id,
                task_id=None,
                failure_type=managed_job_state.ManagedJobStatus.
                FAILED_CONTROLLER,
                failure_reason=(
                    'Legacy controller process has exited abnormally. For '
                    f'more details, run: sky jobs logs --controller {job_id}'))

    # Get jobs that need checking (non-terminal or not DONE)
    job_ids = managed_job_state.get_jobs_to_check_status(job_id)
    if not job_ids:
        # job_id is already terminal, or if job_id is None, there are no jobs
        # that need to be checked.
        return

    for job_id in job_ids:
        assert job_id is not None
        tasks = managed_job_state.get_managed_job_tasks(job_id)
        # Note: controller_pid and schedule_state are in the job_info table
        # which is joined to the spot table, so all tasks with the same job_id
        # will have the same value for these columns. This is what lets us just
        # take tasks[0]['controller_pid'] and tasks[0]['schedule_state'].
        schedule_state = tasks[0]['schedule_state']

        # Backwards compatibility: this job was submitted when ray was still
        # used for managing the parallelism of job controllers, before #4485.
        # TODO(cooperc): Remove before 0.11.0.
        if (schedule_state is
                managed_job_state.ManagedJobScheduleState.INVALID):
            _handle_legacy_job(job_id)
            continue

        # Handle jobs with schedule state (non-legacy jobs):
        pid = tasks[0]['controller_pid']
        if schedule_state == managed_job_state.ManagedJobScheduleState.DONE:
            # There are two cases where we could get a job that is DONE.
            # 1. At query time (get_jobs_to_check_status), the job was not yet
            #    DONE, but since then (before get_managed_job_tasks is called)
            #    it has hit a terminal status, marked itself done, and exited.
            #    This is fine.
            # 2. The job is DONE, but in a non-terminal status. This is
            #    unexpected. For instance, the task status is RUNNING, but the
            #    job schedule_state is DONE.
            if all(task['status'].is_terminal() for task in tasks):
                # Turns out this job is fine, even though it got pulled by
                # get_jobs_to_check_status. Probably case #1 above.
                continue

            logger.error(f'Job {job_id} has DONE schedule state, but some '
                         f'tasks are not terminal. Task statuses: '
                         f'{", ".join(task["status"].value for task in tasks)}')
            failure_reason = ('Inconsistent internal job state. This is a bug.')
        elif pid is None:
            # Non-legacy job and controller process has not yet started.
            controller_status = job_lib.get_status(job_id)
            if controller_status == job_lib.JobStatus.FAILED_SETUP:
                # We should fail the case where the controller status is
                # FAILED_SETUP, as it is due to the failure of dependency setup
                # on the controller.
                # TODO(cooperc): We should also handle the case where controller
                # status is FAILED_DRIVER or FAILED.
                logger.error('Failed to setup the cloud dependencies for '
                             'the managed job.')
            elif (schedule_state in [
                    managed_job_state.ManagedJobScheduleState.INACTIVE,
                    managed_job_state.ManagedJobScheduleState.WAITING,
            ]):
                # It is expected that the controller hasn't been started yet.
                continue
            elif (schedule_state ==
                  managed_job_state.ManagedJobScheduleState.LAUNCHING):
                # This is unlikely but technically possible. There's a brief
                # period between marking job as scheduled (LAUNCHING) and
                # actually launching the controller process and writing the pid
                # back to the table.
                # TODO(cooperc): Find a way to detect if we get stuck in this
                # state.
                logger.info(f'Job {job_id} is in {schedule_state.value} state, '
                            'but controller process hasn\'t started yet.')
                continue

            logger.error(f'Expected to find a controller pid for state '
                         f'{schedule_state.value} but found none.')
            failure_reason = f'No controller pid set for {schedule_state.value}'
        else:
            logger.debug(f'Checking controller pid {pid}')
            if controller_process_alive(pid, job_id):
                # The controller is still running, so this job is fine.
                continue

            # Double check job is not already DONE before marking as failed, to
            # avoid the race where the controller marked itself as DONE and
            # exited between the state check and the pid check. Since the job
            # controller process will mark itself DONE _before_ exiting, if it
            # has exited and it's still not DONE now, it is abnormal.
            if (managed_job_state.get_job_schedule_state(job_id) ==
                    managed_job_state.ManagedJobScheduleState.DONE):
                # Never mind, the job is DONE now. This is fine.
                continue

            logger.error(f'Controller process for {job_id} seems to be dead.')
            failure_reason = 'Controller process is dead'

        # At this point, either pid is None or process is dead.

        # The controller process for this managed job is not running: it must
        # have exited abnormally, and we should set the job status to
        # FAILED_CONTROLLER.
        logger.error(f'Controller process for job {job_id} has exited '
                     'abnormally. Setting the job status to FAILED_CONTROLLER.')

        # Cleanup clusters and capture any errors.
        cleanup_error = _cleanup_job_clusters(job_id)
        cleanup_error_msg = ''
        if cleanup_error:
            cleanup_error_msg = f'Also, cleanup failed: {cleanup_error}. '

        # Set all tasks to FAILED_CONTROLLER, regardless of current status.
        # This may change a job from SUCCEEDED or another terminal state to
        # FAILED_CONTROLLER. This is what we want - we are sure that this
        # controller process crashed, so we want to capture that even if the
        # underlying job succeeded.
        # Note: 2+ invocations of update_managed_jobs_statuses could be running
        # at the same time, so this could override the FAILED_CONTROLLER status
        # set by another invocation of update_managed_jobs_statuses. That should
        # be okay. The only difference could be that one process failed to clean
        # up the cluster while the other succeeds. No matter which
        # failure_reason ends up in the database, the outcome is acceptable.
        # We assume that no other code path outside the controller process will
        # update the job status.
        managed_job_state.set_failed(
            job_id,
            task_id=None,
            failure_type=managed_job_state.ManagedJobStatus.FAILED_CONTROLLER,
            failure_reason=
            f'Controller process has exited abnormally ({failure_reason}). '
            f'{cleanup_error_msg}'
            f'For more details, run: sky jobs logs --controller {job_id}',
            override_terminal=True)

        scheduler.job_done(job_id, idempotent=True)


def get_job_timestamp(backend: 'backends.CloudVmRayBackend', cluster_name: str,
                      job_id: Optional[int], get_end_time: bool) -> float:
    """Get the submitted/ended time of the job."""
    handle = global_user_state.get_handle_from_cluster_name(cluster_name)
    assert handle is not None, (
        f'handle for cluster {cluster_name!r} should not be None')
    if handle.is_grpc_enabled_with_flag:
        try:
            if get_end_time:
                end_ts_request = jobsv1_pb2.GetJobEndedTimestampRequest(
                    job_id=job_id)
                end_ts_response = backend_utils.invoke_skylet_with_retries(
                    lambda: cloud_vm_ray_backend.SkyletClient(
                        handle.get_grpc_channel()).get_job_ended_timestamp(
                            end_ts_request))
                return end_ts_response.timestamp
            else:
                submit_ts_request = jobsv1_pb2.GetJobSubmittedTimestampRequest(
                    job_id=job_id)
                submit_ts_response = backend_utils.invoke_skylet_with_retries(
                    lambda: cloud_vm_ray_backend.SkyletClient(
                        handle.get_grpc_channel()).get_job_submitted_timestamp(
                            submit_ts_request))
                return submit_ts_response.timestamp
        except exceptions.SkyletMethodNotImplementedError:
            pass

    code = (job_lib.JobLibCodeGen.get_job_submitted_or_ended_timestamp_payload(
        job_id=job_id, get_ended_time=get_end_time))
    returncode, stdout, stderr = backend.run_on_head(handle,
                                                     code,
                                                     stream_logs=False,
                                                     require_outputs=True)
    subprocess_utils.handle_returncode(returncode, code,
                                       'Failed to get job time.',
                                       stdout + stderr)
    stdout = message_utils.decode_payload(stdout)
    return float(stdout)


def try_to_get_job_end_time(backend: 'backends.CloudVmRayBackend',
                            cluster_name: str, job_id: Optional[int]) -> float:
    """Try to get the end time of the job.

    If the job is preempted or we can't connect to the instance for whatever
    reason, fall back to the current time.
    """
    try:
        return get_job_timestamp(backend,
                                 cluster_name,
                                 job_id=job_id,
                                 get_end_time=True)
    except (exceptions.CommandError, grpc.RpcError,
            grpc.FutureTimeoutError) as e:
        if isinstance(e, exceptions.CommandError) and e.returncode == 255 or \
                (isinstance(e, grpc.RpcError) and e.code() in [
                    grpc.StatusCode.UNAVAILABLE,
                    grpc.StatusCode.DEADLINE_EXCEEDED,
                ]) or isinstance(e, grpc.FutureTimeoutError):
            # Failed to connect - probably the instance was preempted since the
            # job completed. We shouldn't crash here, so just log and use the
            # current time.
            logger.info(f'Failed to connect to the instance {cluster_name} '
                        'since the job completed. Assuming the instance '
                        'was preempted.')
            return time.time()
        else:
            raise


def event_callback_func(
        job_id: int, task_id: Optional[int],
        task: Optional['sky.Task']) -> managed_job_state.AsyncCallbackType:
    """Run event callback for the task."""

    def callback_func(status: str):
        event_callback = task.event_callback if task else None
        if event_callback is None or task is None:
            return
        event_callback = event_callback.strip()
        pool = managed_job_state.get_pool_from_job_id(job_id)
        if pool is not None:
            cluster_name, _ = (managed_job_state.get_pool_submit_info(job_id))
        else:
            cluster_name = generate_managed_job_cluster_name(
                task.name, job_id) if task.name else None
        logger.info(f'=== START: event callback for {status!r} ===')
        log_path = os.path.join(constants.SKY_LOGS_DIRECTORY,
                                'managed_job_event',
                                f'jobs-callback-{job_id}-{task_id}.log')
        env_vars = task.envs.copy() if task.envs else {}
        env_vars.update(
            dict(
                SKYPILOT_TASK_ID=str(
                    task.envs.get(constants.TASK_ID_ENV_VAR, 'N.A.')),
                SKYPILOT_TASK_IDS=str(
                    task.envs.get(constants.TASK_ID_LIST_ENV_VAR, 'N.A.')),
                TASK_ID=str(task_id),
                JOB_ID=str(job_id),
                JOB_STATUS=status,
                CLUSTER_NAME=cluster_name or '',
                TASK_NAME=task.name or '',
                # TODO(MaoZiming): Future event type Job or Spot.
                EVENT_TYPE='Spot'))
        result = log_lib.run_bash_command_with_log(bash_command=event_callback,
                                                   log_path=log_path,
                                                   env_vars=env_vars)
        logger.info(
            f'Bash:{event_callback},log_path:{log_path},result:{result}')
        logger.info(f'=== END: event callback for {status!r} ===')

    async def async_callback_func(status: str):
        return await context_utils.to_thread(callback_func, status)

    return async_callback_func


# ======== user functions ========


def generate_managed_job_cluster_name(task_name: str, job_id: int) -> str:
    """Generate managed job cluster name."""
    # Truncate the task name to 30 chars to avoid the cluster name being too
    # long after appending the job id, which will cause another truncation in
    # the underlying sky.launch, hiding the `job_id` in the cluster name.
    cluster_name = common_utils.make_cluster_name_on_cloud(
        task_name,
        managed_job_constants.JOBS_CLUSTER_NAME_PREFIX_LENGTH,
        add_user_hash=False)
    return f'{cluster_name}-{job_id}'


def cancel_jobs_by_id(job_ids: Optional[List[int]],
                      all_users: bool = False,
                      current_workspace: Optional[str] = None,
                      user_hash: Optional[str] = None) -> str:
    """Cancel jobs by id.

    If job_ids is None, cancel all jobs.
    """
    if job_ids is None:
        job_ids = managed_job_state.get_nonterminal_job_ids_by_name(
            None, user_hash, all_users)
    job_ids = list(set(job_ids))
    if not job_ids:
        return 'No job to cancel.'
    if current_workspace is None:
        current_workspace = constants.SKYPILOT_DEFAULT_WORKSPACE

    cancelled_job_ids: List[int] = []
    wrong_workspace_job_ids: List[int] = []
    for job_id in job_ids:
        # Check the status of the managed job status. If it is in
        # terminal state, we can safely skip it.
        job_status = managed_job_state.get_status(job_id)
        if job_status is None:
            logger.info(f'Job {job_id} not found. Skipped.')
            continue
        elif job_status.is_terminal():
            logger.info(f'Job {job_id} is already in terminal state '
                        f'{job_status.value}. Skipped.')
            continue
        elif job_status == managed_job_state.ManagedJobStatus.PENDING:
            # the if is a short circuit, this will be atomic.
            cancelled = managed_job_state.set_pending_cancelled(job_id)
            if cancelled:
                cancelled_job_ids.append(job_id)
                continue

        update_managed_jobs_statuses(job_id)

        job_controller_pid = managed_job_state.get_job_controller_pid(job_id)
        if job_controller_pid is not None and job_controller_pid < 0:
            # This is a consolidated job controller, so we need to cancel the
            # with the controller server API
            try:
                # we create a file as a signal to the controller server
                signal_file = pathlib.Path(
                    managed_job_constants.CONSOLIDATED_SIGNAL_PATH, f'{job_id}')
                signal_file.touch()
                cancelled_job_ids.append(job_id)
            except OSError as e:
                logger.error(f'Failed to cancel job {job_id} '
                             f'with controller server: {e}')
                # don't add it to the to be cancelled job ids, since we don't
                # know for sure yet.
                continue
            continue

        job_workspace = managed_job_state.get_workspace(job_id)
        if current_workspace is not None and job_workspace != current_workspace:
            wrong_workspace_job_ids.append(job_id)
            continue

        # Send the signal to the jobs controller.
        signal_file = (pathlib.Path(
            managed_job_constants.SIGNAL_FILE_PREFIX.format(job_id)))
        # Filelock is needed to prevent race condition between signal
        # check/removal and signal writing.
        with filelock.FileLock(str(signal_file) + '.lock'):
            with signal_file.open('w', encoding='utf-8') as f:
                f.write(UserSignal.CANCEL.value)
                f.flush()
        cancelled_job_ids.append(job_id)

    wrong_workspace_job_str = ''
    if wrong_workspace_job_ids:
        plural = 's' if len(wrong_workspace_job_ids) > 1 else ''
        plural_verb = 'are' if len(wrong_workspace_job_ids) > 1 else 'is'
        wrong_workspace_job_str = (
            f' Job{plural} with ID{plural}'
            f' {", ".join(map(str, wrong_workspace_job_ids))} '
            f'{plural_verb} skipped as they are not in the active workspace '
            f'{current_workspace!r}. Check the workspace of the job with: '
            f'sky jobs queue')

    if not cancelled_job_ids:
        return f'No job to cancel.{wrong_workspace_job_str}'
    identity_str = f'Job with ID {cancelled_job_ids[0]} is'
    if len(cancelled_job_ids) > 1:
        cancelled_job_ids_str = ', '.join(map(str, cancelled_job_ids))
        identity_str = f'Jobs with IDs {cancelled_job_ids_str} are'

    msg = f'{identity_str} scheduled to be cancelled.{wrong_workspace_job_str}'
    return msg


def cancel_job_by_name(job_name: str,
                       current_workspace: Optional[str] = None) -> str:
    """Cancel a job by name."""
    job_ids = managed_job_state.get_nonterminal_job_ids_by_name(job_name)
    if not job_ids:
        return f'No running job found with name {job_name!r}.'
    if len(job_ids) > 1:
        return (f'{colorama.Fore.RED}Multiple running jobs found '
                f'with name {job_name!r}.\n'
                f'Job IDs: {job_ids}{colorama.Style.RESET_ALL}')
    msg = cancel_jobs_by_id(job_ids, current_workspace=current_workspace)
    return f'{job_name!r} {msg}'


def cancel_jobs_by_pool(pool_name: str,
                        current_workspace: Optional[str] = None) -> str:
    """Cancel all jobs in a pool."""
    job_ids = managed_job_state.get_nonterminal_job_ids_by_pool(pool_name)
    if not job_ids:
        return f'No running job found in pool {pool_name!r}.'
    return cancel_jobs_by_id(job_ids, current_workspace=current_workspace)


def stream_logs_by_id(job_id: int,
                      follow: bool = True,
                      tail: Optional[int] = None) -> Tuple[str, int]:
    """Stream logs by job id.

    Returns:
        A tuple containing the log message and an exit code based on success or
        failure of the job. 0 if success, 100 if the job failed.
        See exceptions.JobExitCode for possible exit codes.
    """

    def should_keep_logging(status: managed_job_state.ManagedJobStatus) -> bool:
        # If we see CANCELLING, just exit - we could miss some job logs but the
        # job will be terminated momentarily anyway so we don't really care.
        return (not status.is_terminal() and
                status != managed_job_state.ManagedJobStatus.CANCELLING)

    msg = _JOB_WAITING_STATUS_MESSAGE.format(status_str='', job_id=job_id)
    status_display = rich_utils.safe_status(msg)
    num_tasks = managed_job_state.get_num_tasks(job_id)

    with status_display:
        prev_msg = msg
        while (managed_job_status :=
               managed_job_state.get_status(job_id)) is None:
            time.sleep(1)

        if not should_keep_logging(managed_job_status):
            job_msg = ''
            if managed_job_status.is_failed():
                job_msg = ('\nFailure reason: '
                           f'{managed_job_state.get_failure_reason(job_id)}')
            log_file_exists = False
            task_info = managed_job_state.get_all_task_ids_names_statuses_logs(
                job_id)
            num_tasks = len(task_info)
            for task_id, task_name, task_status, log_file in task_info:
                if log_file:
                    log_file_exists = True
                    task_str = (f'Task {task_name}({task_id})'
                                if task_name else f'Task {task_id}')
                    if num_tasks > 1:
                        print(f'=== {task_str} ===')
                    with open(os.path.expanduser(log_file),
                              'r',
                              encoding='utf-8') as f:
                        # Stream the logs to the console without reading the
                        # whole file into memory.
                        start_streaming = False
                        read_from: Union[TextIO, Deque[str]] = f
                        if tail is not None:
                            assert tail > 0
                            # Read only the last 'tail' lines using deque
                            read_from = collections.deque(f, maxlen=tail)
                            # We set start_streaming to True here in case
                            # truncating the log file removes the line that
                            # contains LOG_FILE_START_STREAMING_AT. This does
                            # not cause issues for log files shorter than tail
                            # because tail_logs in sky/skylet/log_lib.py also
                            # handles LOG_FILE_START_STREAMING_AT.
                            start_streaming = True
                        for line in read_from:
                            if log_lib.LOG_FILE_START_STREAMING_AT in line:
                                start_streaming = True
                            if start_streaming:
                                print(line, end='', flush=True)
                    if num_tasks > 1:
                        # Add the "Task finished" message for terminal states
                        if task_status.is_terminal():
                            print(ux_utils.finishing_message(
                                f'{task_str} finished '
                                f'(status: {task_status.value}).'),
                                  flush=True)
            if log_file_exists:
                # Add the "Job finished" message for terminal states
                if managed_job_status.is_terminal():
                    print(ux_utils.finishing_message(
                        f'Job finished (status: {managed_job_status.value}).'),
                          flush=True)
                return '', exceptions.JobExitCode.from_managed_job_status(
                    managed_job_status)
            return (f'{colorama.Fore.YELLOW}'
                    f'Job {job_id} is already in terminal state '
                    f'{managed_job_status.value}. For more details, run: '
                    f'sky jobs logs --controller {job_id}'
                    f'{colorama.Style.RESET_ALL}'
                    f'{job_msg}',
                    exceptions.JobExitCode.from_managed_job_status(
                        managed_job_status))
        backend = backends.CloudVmRayBackend()
        task_id, managed_job_status = (
            managed_job_state.get_latest_task_id_status(job_id))

        # We wait for managed_job_status to be not None above. Once we see that
        # it's not None, we don't expect it to every become None again.
        assert managed_job_status is not None, (job_id, task_id,
                                                managed_job_status)

        while should_keep_logging(managed_job_status):
            handle = None
            job_id_to_tail = None
            if task_id is not None:
                pool = managed_job_state.get_pool_from_job_id(job_id)
                if pool is not None:
                    cluster_name, job_id_to_tail = (
                        managed_job_state.get_pool_submit_info(job_id))
                else:
                    task_name = managed_job_state.get_task_name(job_id, task_id)
                    cluster_name = generate_managed_job_cluster_name(
                        task_name, job_id)
                if cluster_name is not None:
                    handle = global_user_state.get_handle_from_cluster_name(
                        cluster_name)

            # Check the handle: The cluster can be preempted and removed from
            # the table before the managed job state is updated by the
            # controller. In this case, we should skip the logging, and wait for
            # the next round of status check.
            if (handle is None or managed_job_status !=
                    managed_job_state.ManagedJobStatus.RUNNING):
                status_str = ''
                if (managed_job_status is not None and managed_job_status !=
                        managed_job_state.ManagedJobStatus.RUNNING):
                    status_str = f' (status: {managed_job_status.value})'
                logger.debug(
                    f'INFO: The log is not ready yet{status_str}. '
                    f'Waiting for {JOB_STATUS_CHECK_GAP_SECONDS} seconds.')
                msg = _JOB_WAITING_STATUS_MESSAGE.format(status_str=status_str,
                                                         job_id=job_id)
                if msg != prev_msg:
                    status_display.update(msg)
                    prev_msg = msg
                time.sleep(JOB_STATUS_CHECK_GAP_SECONDS)
                task_id, managed_job_status = (
                    managed_job_state.get_latest_task_id_status(job_id))
                assert managed_job_status is not None, (job_id, task_id,
                                                        managed_job_status)
                continue
            assert (managed_job_status ==
                    managed_job_state.ManagedJobStatus.RUNNING)
            assert isinstance(handle, backends.CloudVmRayResourceHandle), handle
            status_display.stop()
            tail_param = tail if tail is not None else 0
            returncode = backend.tail_logs(handle,
                                           job_id=job_id_to_tail,
                                           managed_job_id=job_id,
                                           follow=follow,
                                           tail=tail_param)
            if returncode in [rc.value for rc in exceptions.JobExitCode]:
                # If the log tailing exits with a known exit code we can safely
                # break the loop because it indicates the tailing process
                # succeeded (even though the real job can be SUCCEEDED or
                # FAILED). We use the status in job queue to show the
                # information, as the ManagedJobStatus is not updated yet.
                job_statuses = backend.get_job_status(handle, stream_logs=False)
                job_status = list(job_statuses.values())[0]
                assert job_status is not None, 'No job found.'
                assert task_id is not None, job_id

                if job_status != job_lib.JobStatus.CANCELLED:
                    if not follow:
                        break

                    # Logs for retrying failed tasks.
                    if (job_status
                            in job_lib.JobStatus.user_code_failure_states()):
                        task_specs = managed_job_state.get_task_specs(
                            job_id, task_id)
                        if task_specs.get('max_restarts_on_errors', 0) == 0:
                            # We don't need to wait for the managed job status
                            # update, as the job is guaranteed to be in terminal
                            # state afterwards.
                            break
                        print()
                        status_display.update(
                            ux_utils.spinner_message(
                                'Waiting for next restart for the failed task'))
                        status_display.start()

                        def is_managed_job_status_updated(
                            status: Optional[managed_job_state.ManagedJobStatus]
                        ) -> bool:
                            """Check if local managed job status reflects remote
                            job failure.

                            Ensures synchronization between remote cluster
                            failure detection (JobStatus.FAILED) and controller
                            retry logic.
                            """
                            return (status !=
                                    managed_job_state.ManagedJobStatus.RUNNING)

                        while not is_managed_job_status_updated(
                                managed_job_status :=
                                managed_job_state.get_status(job_id)):
                            time.sleep(JOB_STATUS_CHECK_GAP_SECONDS)
                        assert managed_job_status is not None, (
                            job_id, managed_job_status)
                        continue

                    if task_id == num_tasks - 1:
                        break

                    # The log for the current job is finished. We need to
                    # wait until next job to be started.
                    logger.debug(
                        f'INFO: Log for the current task ({task_id}) '
                        'is finished. Waiting for the next task\'s log '
                        'to be started.')
                    # Add a newline to avoid the status display below
                    # removing the last line of the task output.
                    print()
                    status_display.update(
                        ux_utils.spinner_message(
                            f'Waiting for the next task: {task_id + 1}'))
                    status_display.start()
                    original_task_id = task_id
                    while True:
                        task_id, managed_job_status = (
                            managed_job_state.get_latest_task_id_status(job_id))
                        if original_task_id != task_id:
                            break
                        time.sleep(JOB_STATUS_CHECK_GAP_SECONDS)
                    assert managed_job_status is not None, (job_id, task_id,
                                                            managed_job_status)
                    continue

                # The job can be cancelled by the user or the controller (when
                # the cluster is partially preempted).
                logger.debug(
                    'INFO: Job is cancelled. Waiting for the status update in '
                    f'{JOB_STATUS_CHECK_GAP_SECONDS} seconds.')
            else:
                logger.debug(
                    f'INFO: (Log streaming) Got return code {returncode}. '
                    f'Retrying in {JOB_STATUS_CHECK_GAP_SECONDS} seconds.')
            # Finish early if the managed job status is already in terminal
            # state.
            managed_job_status = managed_job_state.get_status(job_id)
            assert managed_job_status is not None, job_id
            if not should_keep_logging(managed_job_status):
                break
            logger.info(f'{colorama.Fore.YELLOW}The job cluster is preempted '
                        f'or failed.{colorama.Style.RESET_ALL}')
            msg = _JOB_CANCELLED_MESSAGE
            status_display.update(msg)
            prev_msg = msg
            status_display.start()
            # If the tailing fails, it is likely that the cluster fails, so we
            # wait a while to make sure the managed job state is updated by the
            # controller, and check the managed job queue again.
            # Wait a bit longer than the controller, so as to make sure the
            # managed job state is updated.
            time.sleep(3 * JOB_STATUS_CHECK_GAP_SECONDS)
            managed_job_status = managed_job_state.get_status(job_id)
            assert managed_job_status is not None, (job_id, managed_job_status)

    # The managed_job_status may not be in terminal status yet, since the
    # controller has not updated the managed job state yet. We wait for a while,
    # until the managed job state is updated.
    wait_seconds = 0
    managed_job_status = managed_job_state.get_status(job_id)
    assert managed_job_status is not None, job_id
    while (should_keep_logging(managed_job_status) and follow and
           wait_seconds < _FINAL_JOB_STATUS_WAIT_TIMEOUT_SECONDS):
        time.sleep(1)
        wait_seconds += 1
        managed_job_status = managed_job_state.get_status(job_id)
        assert managed_job_status is not None, job_id

    if not follow and not managed_job_status.is_terminal():
        # The job is not in terminal state and we are not following,
        # just return.
        return '', exceptions.JobExitCode.SUCCEEDED
    logger.info(
        ux_utils.finishing_message(f'Managed job finished: {job_id} '
                                   f'(status: {managed_job_status.value}).'))
    return '', exceptions.JobExitCode.from_managed_job_status(
        managed_job_status)


def stream_logs(job_id: Optional[int],
                job_name: Optional[str],
                controller: bool = False,
                follow: bool = True,
                tail: Optional[int] = None) -> Tuple[str, int]:
    """Stream logs by job id or job name.

    Returns:
        A tuple containing the log message and the exit code based on success
        or failure of the job. 0 if success, 100 if the job failed.
        See exceptions.JobExitCode for possible exit codes.
    """
    if job_id is None and job_name is None:
        job_id = managed_job_state.get_latest_job_id()
        if job_id is None:
            return 'No managed job found.', exceptions.JobExitCode.NOT_FOUND

    if controller:
        if job_id is None:
            assert job_name is not None
            managed_jobs, _ = managed_job_state.get_managed_jobs_with_filters(
<<<<<<< HEAD
                fields=['job_id', 'job_name'])
=======
                name_match=job_name, fields=['job_id', 'job_name', 'status'])
>>>>>>> 3a374a9a
            # We manually filter the jobs by name, instead of using
            # get_nonterminal_job_ids_by_name, as with `controller=True`, we
            # should be able to show the logs for jobs in terminal states.
            managed_job_ids: Set[int] = {
                job['job_id']
                for job in managed_jobs
                if job['job_name'] == job_name
            }
            if not managed_job_ids:
                return (f'No managed job found with name {job_name!r}.',
                        exceptions.JobExitCode.NOT_FOUND)
            if len(managed_job_ids) > 1:
                job_ids_str = ', '.join(
                    str(job_id) for job_id in managed_job_ids)
                with ux_utils.print_exception_no_traceback():
                    raise ValueError(
                        f'Multiple managed jobs found with name {job_name!r} '
                        f'(Job IDs: {job_ids_str}). Please specify the job_id '
                        'instead.')
            job_id = managed_job_ids.pop()
        assert job_id is not None, (job_id, job_name)

        controller_log_path = os.path.join(
            os.path.expanduser(managed_job_constants.JOBS_CONTROLLER_LOGS_DIR),
            f'{job_id}.log')
        job_status = None

        # Wait for the log file to be written
        while not os.path.exists(controller_log_path):
            if not follow:
                # Assume that the log file hasn't been written yet. Since we
                # aren't following, just return.
                return '', exceptions.JobExitCode.SUCCEEDED

            job_status = managed_job_state.get_status(job_id)
            if job_status is None:
                with ux_utils.print_exception_no_traceback():
                    raise ValueError(f'Job {job_id} not found.')
            if job_status.is_terminal():
                # Don't keep waiting. If the log file is not created by this
                # point, it never will be. This job may have been submitted
                # using an old version that did not create the log file, so this
                # is not considered an exceptional case.
                return '', exceptions.JobExitCode.from_managed_job_status(
                    job_status)

            time.sleep(log_lib.SKY_LOG_WAITING_GAP_SECONDS)

        # This code is based on log_lib.tail_logs. We can't use that code
        # exactly because state works differently between managed jobs and
        # normal jobs.
        with open(controller_log_path, 'r', newline='', encoding='utf-8') as f:
            # Note: we do not need to care about start_stream_at here, since
            # that should be in the job log printed above.
            read_from: Union[TextIO, Deque[str]] = f
            if tail is not None:
                assert tail > 0
                # Read only the last 'tail' lines efficiently using deque
                read_from = collections.deque(f, maxlen=tail)
            for line in read_from:
                print(line, end='')
            # Flush.
            print(end='', flush=True)

            if follow:
                while True:
                    # Print all new lines, if there are any.
                    line = f.readline()
                    while line is not None and line != '':
                        print(line, end='')
                        line = f.readline()

                    # Flush.
                    print(end='', flush=True)

                    # Check if the job if finished.
                    # TODO(cooperc): The controller can still be
                    # cleaning up if job is in a terminal status
                    # (e.g. SUCCEEDED). We want to follow those logs
                    # too. Use DONE instead?
                    job_status = managed_job_state.get_status(job_id)
                    assert job_status is not None, (job_id, job_name)
                    if job_status.is_terminal():
                        break

                    time.sleep(log_lib.SKY_LOG_TAILING_GAP_SECONDS)

                # Wait for final logs to be written.
                time.sleep(1 + log_lib.SKY_LOG_TAILING_GAP_SECONDS)

            # Print any remaining logs including incomplete line.
            print(f.read(), end='', flush=True)

        if follow:
            return ux_utils.finishing_message(
                f'Job finished (status: {job_status}).'
            ), exceptions.JobExitCode.from_managed_job_status(job_status)

        return '', exceptions.JobExitCode.SUCCEEDED

    if job_id is None:
        assert job_name is not None
        job_ids = managed_job_state.get_nonterminal_job_ids_by_name(job_name)
        if not job_ids:
            return (f'No running managed job found with name {job_name!r}.',
                    exceptions.JobExitCode.NOT_FOUND)
        if len(job_ids) > 1:
            raise ValueError(
                f'Multiple running jobs found with name {job_name!r}.')
        job_id = job_ids[0]

    return stream_logs_by_id(job_id, follow, tail)


def dump_managed_job_queue(
    skip_finished: bool = False,
    accessible_workspaces: Optional[List[str]] = None,
    job_ids: Optional[List[int]] = None,
    workspace_match: Optional[str] = None,
    name_match: Optional[str] = None,
    pool_match: Optional[str] = None,
    page: Optional[int] = None,
    limit: Optional[int] = None,
    user_hashes: Optional[List[Optional[str]]] = None,
    statuses: Optional[List[str]] = None,
    fields: Optional[List[str]] = None,
) -> str:
    return message_utils.encode_payload(
        get_managed_job_queue(skip_finished, accessible_workspaces, job_ids,
                              workspace_match, name_match, pool_match, page,
                              limit, user_hashes, statuses, fields))


def _update_fields(fields: List[str],) -> Tuple[List[str], bool]:
    """Update the fields list to include the necessary fields.

    Args:
        fields: The fields to update.

    It will:
    - Add the necessary dependent fields to the list.
    - Remove the fields that are not in the DB.
    - Determine if cluster handle is required.

    Returns:
        A tuple containing the updated fields and a boolean indicating if
        cluster handle is required.
    """
    cluster_handle_required = True
    if _cluster_handle_not_required(fields):
        cluster_handle_required = False
    # Copy the list to avoid modifying the original list
    new_fields = fields.copy()
    # status and job_id are always included
    if 'status' not in new_fields:
        new_fields.append('status')
    if 'job_id' not in new_fields:
        new_fields.append('job_id')
    # user_hash is required if user_name is present
    if 'user_name' in new_fields and 'user_hash' not in new_fields:
        new_fields.append('user_hash')
    if 'job_duration' in new_fields:
        if 'last_recovered_at' not in new_fields:
            new_fields.append('last_recovered_at')
        if 'end_at' not in new_fields:
            new_fields.append('end_at')
    if 'job_name' in new_fields and 'task_name' not in new_fields:
        new_fields.append('task_name')
    if 'details' in new_fields:
        if 'schedule_state' not in new_fields:
            new_fields.append('schedule_state')
        if 'priority' not in new_fields:
            new_fields.append('priority')
        if 'failure_reason' not in new_fields:
            new_fields.append('failure_reason')
    if 'user_yaml' in new_fields:
        if 'original_user_yaml_path' not in new_fields:
            new_fields.append('original_user_yaml_path')
        if 'original_user_yaml_content' not in new_fields:
            new_fields.append('original_user_yaml_content')
    if cluster_handle_required:
        if 'task_name' not in new_fields:
            new_fields.append('task_name')
        if 'current_cluster_name' not in new_fields:
            new_fields.append('current_cluster_name')
    # Remove _NON_DB_FIELDS
    # These fields have been mapped to the DB fields in the above code, so we
    # don't need to include them in the updated fields.
    for field in _NON_DB_FIELDS:
        if field in new_fields:
            new_fields.remove(field)
    return new_fields, cluster_handle_required


def _cluster_handle_not_required(fields: List[str]) -> bool:
    """Determine if cluster handle is not required.

    Args:
        fields: The fields to check if they contain any of the cluster handle
        fields.

    Returns:
        True if the fields do not contain any of the cluster handle fields,
        False otherwise.
    """
    return not any(field in fields for field in _CLUSTER_HANDLE_FIELDS)


def get_managed_job_queue(
    skip_finished: bool = False,
    accessible_workspaces: Optional[List[str]] = None,
    job_ids: Optional[List[int]] = None,
    workspace_match: Optional[str] = None,
    name_match: Optional[str] = None,
    pool_match: Optional[str] = None,
    page: Optional[int] = None,
    limit: Optional[int] = None,
    user_hashes: Optional[List[Optional[str]]] = None,
    statuses: Optional[List[str]] = None,
    fields: Optional[List[str]] = None,
) -> Dict[str, Any]:
    """Get the managed job queue.

    Args:
        skip_finished: Whether to skip finished jobs.
        accessible_workspaces: The accessible workspaces.
        job_ids: The job ids.
        workspace_match: The workspace name to match.
        name_match: The job name to match.
        pool_match: The pool name to match.
        page: The page number.
        limit: The limit number.
        user_hashes: The user hashes.
        statuses: The statuses.
        fields: The fields to include in the response.

    Returns:
        A dictionary containing the managed job queue.
    """
    cluster_handle_required = True
    updated_fields = None
    # The caller only need to specify the fields in the
    # `class ManagedJobRecord` in `response.py`, and the `_update_fields`
    # function will add the necessary dependent fields to the list, for
    # example, if the caller specifies `['user_name']`, the `_update_fields`
    # function will add `['user_hash']` to the list.
    if fields:
        updated_fields, cluster_handle_required = _update_fields(fields)

    total_no_filter = managed_job_state.get_managed_jobs_total()

    status_counts = managed_job_state.get_status_count_with_filters(
        fields=fields,
        job_ids=job_ids,
        accessible_workspaces=accessible_workspaces,
        workspace_match=workspace_match,
        name_match=name_match,
        pool_match=pool_match,
        user_hashes=user_hashes,
        skip_finished=skip_finished,
    )

    jobs, total = managed_job_state.get_managed_jobs_with_filters(
        fields=updated_fields,
        job_ids=job_ids,
        accessible_workspaces=accessible_workspaces,
        workspace_match=workspace_match,
        name_match=name_match,
        pool_match=pool_match,
        user_hashes=user_hashes,
        statuses=statuses,
        skip_finished=skip_finished,
        page=page,
        limit=limit,
    )

    if cluster_handle_required:
        # Fetch the cluster name to handle map for managed clusters only.
        cluster_name_to_handle = (
            global_user_state.get_cluster_name_to_handle_map(is_managed=True))

    highest_blocking_priority = constants.MIN_PRIORITY
    if not fields or 'details' in fields:
        # Figure out what the highest priority blocking job is. We need to know
        # in order to determine if other jobs are blocked by a higher priority
        # job, or just by the limited controller resources.
        highest_blocking_priority = (
            managed_job_state.get_managed_jobs_highest_priority())

    for job in jobs:
        if not fields or 'job_duration' in fields:
            end_at = job['end_at']
            if end_at is None:
                end_at = time.time()

            job_submitted_at = job['last_recovered_at'] - job['job_duration']
            if job['status'] == managed_job_state.ManagedJobStatus.RECOVERING:
                # When job is recovering, the duration is exact
                # job['job_duration']
                job_duration = job['job_duration']
            elif job_submitted_at > 0:
                job_duration = end_at - job_submitted_at
            else:
                # When job_start_at <= 0, that means the last_recovered_at
                # is not set yet, i.e. the job is not started.
                job_duration = 0
            job['job_duration'] = job_duration
        job['status'] = job['status'].value
        if not fields or 'schedule_state' in fields:
            job['schedule_state'] = job['schedule_state'].value
        else:
            job['schedule_state'] = None

        if cluster_handle_required:
            cluster_name = job.get('current_cluster_name', None)
            if cluster_name is None:
                cluster_name = generate_managed_job_cluster_name(
                    job['task_name'], job['job_id'])
            handle = cluster_name_to_handle.get(
                cluster_name, None) if cluster_name is not None else None
            if isinstance(handle, backends.CloudVmRayResourceHandle):
                resources_str_simple, resources_str_full = (
                    resources_utils.get_readable_resources_repr(
                        handle, simplified_only=False))
                assert resources_str_full is not None
                job['cluster_resources'] = resources_str_simple
                job['cluster_resources_full'] = resources_str_full
                job['cloud'] = str(handle.launched_resources.cloud)
                job['region'] = handle.launched_resources.region
                job['zone'] = handle.launched_resources.zone
                job['infra'] = infra_utils.InfraInfo(
                    str(handle.launched_resources.cloud),
                    handle.launched_resources.region,
                    handle.launched_resources.zone).formatted_str()
                job['accelerators'] = handle.launched_resources.accelerators
            else:
                # FIXME(zongheng): display the last cached values for these.
                job['cluster_resources'] = '-'
                job['cluster_resources_full'] = '-'
                job['cloud'] = '-'
                job['region'] = '-'
                job['zone'] = '-'
                job['infra'] = '-'

        if not fields or 'details' in fields:
            # Add details about schedule state / backoff.
            state_details = None
            if job['schedule_state'] == 'ALIVE_BACKOFF':
                state_details = 'In backoff, waiting for resources'
            elif job['schedule_state'] in ('WAITING', 'ALIVE_WAITING'):
                priority = job.get('priority')
                if (priority is not None and
                        priority < highest_blocking_priority):
                    # Job is lower priority than some other blocking job.
                    state_details = 'Waiting for higher priority jobs to launch'
                else:
                    state_details = 'Waiting for other jobs to launch'

            if state_details and job['failure_reason']:
                job['details'] = f'{state_details} - {job["failure_reason"]}'
            elif state_details:
                job['details'] = state_details
            elif job['failure_reason']:
                job['details'] = f'Failure: {job["failure_reason"]}'
            else:
                job['details'] = None

    return {
        'jobs': jobs,
        'total': total,
        'total_no_filter': total_no_filter,
        'status_counts': status_counts
    }


def filter_jobs(
    jobs: List[Dict[str, Any]],
    workspace_match: Optional[str],
    name_match: Optional[str],
    pool_match: Optional[str],
    page: Optional[int],
    limit: Optional[int],
    user_match: Optional[str] = None,
    enable_user_match: bool = False,
    statuses: Optional[List[str]] = None,
) -> Tuple[List[Dict[str, Any]], int, Dict[str, int]]:
    """Filter jobs based on the given criteria.

    Args:
        jobs: List of jobs to filter.
        workspace_match: Workspace name to filter.
        name_match: Job name to filter.
        pool_match: Pool name to filter.
        page: Page to filter.
        limit: Limit to filter.
        user_match: User name to filter.
        enable_user_match: Whether to enable user match.
        statuses: Statuses to filter.

    Returns:
        List of filtered jobs
        Total number of jobs
        Dictionary of status counts
    """

    # TODO(hailong): refactor the whole function including the
    # `dump_managed_job_queue()` to use DB filtering.

    def _pattern_matches(job: Dict[str, Any], key: str,
                         pattern: Optional[str]) -> bool:
        if pattern is None:
            return True
        if key not in job:
            return False
        value = job[key]
        if not value:
            return False
        return pattern in str(value)

    def _handle_page_and_limit(
        result: List[Dict[str, Any]],
        page: Optional[int],
        limit: Optional[int],
    ) -> List[Dict[str, Any]]:
        if page is None and limit is None:
            return result
        assert page is not None and limit is not None, (page, limit)
        # page starts from 1
        start = (page - 1) * limit
        end = min(start + limit, len(result))
        return result[start:end]

    status_counts: Dict[str, int] = collections.defaultdict(int)
    result = []
    checks = [
        ('workspace', workspace_match),
        ('job_name', name_match),
        ('pool', pool_match),
    ]
    if enable_user_match:
        checks.append(('user_name', user_match))

    for job in jobs:
        if not all(
                _pattern_matches(job, key, pattern) for key, pattern in checks):
            continue
        status_counts[job['status'].value] += 1
        if statuses:
            if job['status'].value not in statuses:
                continue
        result.append(job)

    total = len(result)

    return _handle_page_and_limit(result, page, limit), total, status_counts


def load_managed_job_queue(
    payload: str
) -> Tuple[List[Dict[str, Any]], int, ManagedJobQueueResultType, int, Dict[
        str, int]]:
    """Load job queue from json string."""
    result = message_utils.decode_payload(payload)
    result_type = ManagedJobQueueResultType.DICT
    status_counts: Dict[str, int] = {}
    if isinstance(result, dict):
        jobs: List[Dict[str, Any]] = result['jobs']
        total: int = result['total']
        status_counts = result.get('status_counts', {})
        total_no_filter: int = result.get('total_no_filter', total)
    else:
        jobs = result
        total = len(jobs)
        total_no_filter = total
        result_type = ManagedJobQueueResultType.LIST

    all_users = global_user_state.get_all_users()
    all_users_map = {user.id: user.name for user in all_users}
    for job in jobs:
        job['status'] = managed_job_state.ManagedJobStatus(job['status'])
        if 'user_hash' in job and job['user_hash'] is not None:
            # Skip jobs that do not have user_hash info.
            # TODO(cooperc): Remove check before 0.12.0.
            job['user_name'] = all_users_map.get(job['user_hash'])
    return jobs, total, result_type, total_no_filter, status_counts


def _get_job_status_from_tasks(
    job_tasks: Union[List[responses.ManagedJobRecord], List[Dict[str, Any]]]
) -> Tuple[managed_job_state.ManagedJobStatus, int]:
    """Get the current task status and the current task id for a job."""
    managed_task_status = managed_job_state.ManagedJobStatus.SUCCEEDED
    current_task_id = 0
    for task in job_tasks:
        managed_task_status = task['status']
        current_task_id = task['task_id']

        # Use the first non-succeeded status.
        if managed_task_status != managed_job_state.ManagedJobStatus.SUCCEEDED:
            # TODO(zhwu): we should not blindly use the first non-
            # succeeded as the status could be changed to PENDING
            # when going from one task to the next one, which can be
            # confusing.
            break
    return managed_task_status, current_task_id


@typing.overload
def format_job_table(
    tasks: List[Dict[str, Any]],
    show_all: bool,
    show_user: bool,
    return_rows: Literal[False] = False,
    pool_status: Optional[List[Dict[str, Any]]] = None,
    max_jobs: Optional[int] = None,
    job_status_counts: Optional[Dict[str, int]] = None,
) -> str:
    ...


@typing.overload
def format_job_table(
    tasks: List[Dict[str, Any]],
    show_all: bool,
    show_user: bool,
    return_rows: Literal[True],
    pool_status: Optional[List[Dict[str, Any]]] = None,
    max_jobs: Optional[int] = None,
    job_status_counts: Optional[Dict[str, int]] = None,
) -> List[List[str]]:
    ...


def format_job_table(
    tasks: List[Dict[str, Any]],
    show_all: bool,
    show_user: bool,
    return_rows: bool = False,
    pool_status: Optional[List[Dict[str, Any]]] = None,
    max_jobs: Optional[int] = None,
    job_status_counts: Optional[Dict[str, int]] = None,
) -> Union[str, List[List[str]]]:
    """Returns managed jobs as a formatted string.

    Args:
        jobs: A list of managed jobs.
        show_all: Whether to show all columns.
        max_jobs: The maximum number of jobs to show in the table.
        return_rows: If True, return the rows as a list of strings instead of
          all rows concatenated into a single string.
        pool_status: List of pool status dictionaries with replica_info.
        job_status_counts: The counts of each job status.

    Returns: A formatted string of managed jobs, if not `return_rows`; otherwise
      a list of "rows" (each of which is a list of str).
    """
    jobs = collections.defaultdict(list)
    # Check if the tasks have user information from kubernetes.
    # This is only used for sky status --kubernetes.
    tasks_have_k8s_user = any([task.get('user') for task in tasks])
    if max_jobs and tasks_have_k8s_user:
        raise ValueError('max_jobs is not supported when tasks have user info.')

    def get_hash(task):
        if tasks_have_k8s_user:
            return (task['user'], task['job_id'])
        return task['job_id']

    def _get_job_id_to_worker_map(
            pool_status: Optional[List[Dict[str, Any]]]) -> Dict[int, int]:
        """Create a mapping from job_id to worker replica_id.

        Args:
            pool_status: List of pool status dictionaries with replica_info.

        Returns:
            Dictionary mapping job_id to replica_id (worker ID).
        """
        job_to_worker: Dict[int, int] = {}
        if pool_status is None:
            return job_to_worker
        for pool in pool_status:
            replica_info = pool.get('replica_info', [])
            for replica in replica_info:
                used_by = replica.get('used_by')
                if used_by is not None:
                    job_to_worker[used_by] = replica.get('replica_id')
        return job_to_worker

    # Create mapping from job_id to worker replica_id
    job_to_worker = _get_job_id_to_worker_map(pool_status)

    for task in tasks:
        # The tasks within the same job_id are already sorted
        # by the task_id.
        jobs[get_hash(task)].append(task)

    workspaces = set()
    for job_tasks in jobs.values():
        workspaces.add(job_tasks[0].get('workspace',
                                        constants.SKYPILOT_DEFAULT_WORKSPACE))

    show_workspace = len(workspaces) > 1 or show_all

    user_cols: List[str] = []
    if show_user:
        user_cols = ['USER']
        if show_all:
            user_cols.append('USER_ID')

    columns = [
        'ID',
        'TASK',
        *(['WORKSPACE'] if show_workspace else []),
        'NAME',
        *user_cols,
        'REQUESTED',
        'SUBMITTED',
        'TOT. DURATION',
        'JOB DURATION',
        '#RECOVERIES',
        'STATUS',
        'POOL',
    ]
    if show_all:
        # TODO: move SCHED. STATE to a separate flag (e.g. --debug)
        columns += [
            'WORKER_CLUSTER',
            'WORKER_JOB_ID',
            'STARTED',
            'INFRA',
            'RESOURCES',
            'SCHED. STATE',
            'DETAILS',
            'GIT_COMMIT',
        ]
    if tasks_have_k8s_user:
        columns.insert(0, 'USER')
    job_table = log_utils.create_table(columns)

    status_counts: Dict[str, int] = collections.defaultdict(int)
    if job_status_counts:
        for status_value, count in job_status_counts.items():
            status = managed_job_state.ManagedJobStatus(status_value)
            if not status.is_terminal():
                status_counts[status_value] = count
    else:
        for task in tasks:
            if not task['status'].is_terminal():
                status_counts[task['status'].value] += 1

    all_tasks = tasks
    if max_jobs is not None:
        all_tasks = tasks[:max_jobs]
    jobs = collections.defaultdict(list)
    for task in all_tasks:
        # The tasks within the same job_id are already sorted
        # by the task_id.
        jobs[get_hash(task)].append(task)

    def generate_details(details: Optional[str],
                         failure_reason: Optional[str]) -> str:
        if details is not None:
            return details
        if failure_reason is not None:
            return f'Failure: {failure_reason}'
        return '-'

    def get_user_column_values(task: Dict[str, Any]) -> List[str]:
        user_values: List[str] = []
        if show_user:
            user_name = '-'  # default value

            task_user_name = task.get('user_name', None)
            task_user_hash = task.get('user_hash', None)
            if task_user_name is not None:
                user_name = task_user_name
            elif task_user_hash is not None:
                # Fallback to the user hash if we are somehow missing the name.
                user_name = task_user_hash

            user_values = [user_name]

            if show_all:
                user_values.append(
                    task_user_hash if task_user_hash is not None else '-')

        return user_values

    for job_hash, job_tasks in jobs.items():
        if show_all:
            schedule_state = job_tasks[0]['schedule_state']
        workspace = job_tasks[0].get('workspace',
                                     constants.SKYPILOT_DEFAULT_WORKSPACE)

        if len(job_tasks) > 1:
            # Aggregate the tasks into a new row in the table.
            job_name = job_tasks[0]['job_name']
            job_duration = 0
            submitted_at = None
            end_at: Optional[int] = 0
            recovery_cnt = 0
            managed_job_status, current_task_id = _get_job_status_from_tasks(
                job_tasks)
            for task in job_tasks:
                job_duration += task['job_duration']
                if task['submitted_at'] is not None:
                    if (submitted_at is None or
                            submitted_at > task['submitted_at']):
                        submitted_at = task['submitted_at']
                if task['end_at'] is not None:
                    if end_at is not None and end_at < task['end_at']:
                        end_at = task['end_at']
                else:
                    end_at = None
                recovery_cnt += task['recovery_count']

            job_duration = log_utils.readable_time_duration(0,
                                                            job_duration,
                                                            absolute=True)
            submitted = log_utils.readable_time_duration(submitted_at)
            total_duration = log_utils.readable_time_duration(submitted_at,
                                                              end_at,
                                                              absolute=True)

            status_str = managed_job_status.colored_str()
            if not managed_job_status.is_terminal():
                status_str += f' (task: {current_task_id})'

            user_values = get_user_column_values(job_tasks[0])

            pool = job_tasks[0].get('pool')
            if pool is None:
                pool = '-'

            # Add worker information if job is assigned to a worker
            job_id = job_hash[1] if tasks_have_k8s_user else job_hash
            # job_id is now always an integer, use it to look up worker
            if job_id in job_to_worker and pool != '-':
                pool = f'{pool} (worker={job_to_worker[job_id]})'

            job_values = [
                job_id,
                '',
                *([''] if show_workspace else []),
                job_name,
                *user_values,
                '-',
                submitted,
                total_duration,
                job_duration,
                recovery_cnt,
                status_str,
                pool,
            ]
            if show_all:
                details = job_tasks[current_task_id].get('details')
                failure_reason = job_tasks[current_task_id]['failure_reason']
                job_values.extend([
                    '-',
                    '-',
                    '-',
                    '-',
                    '-',
                    job_tasks[0]['schedule_state'],
                    generate_details(details, failure_reason),
                    job_tasks[0].get('metadata', {}).get('git_commit', '-'),
                ])
            if tasks_have_k8s_user:
                job_values.insert(0, job_tasks[0].get('user', '-'))
            job_table.add_row(job_values)

        for task in job_tasks:
            # The job['job_duration'] is already calculated in
            # dump_managed_job_queue().
            job_duration = log_utils.readable_time_duration(
                0, task['job_duration'], absolute=True)
            submitted = log_utils.readable_time_duration(task['submitted_at'])
            user_values = get_user_column_values(task)
            task_workspace = '-' if len(job_tasks) > 1 else workspace
            pool = task.get('pool')
            if pool is None:
                pool = '-'

            # Add worker information if task is assigned to a worker
            task_job_id = task['job_id']
            if task_job_id in job_to_worker and pool != '-':
                pool = f'{pool} (worker={job_to_worker[task_job_id]})'

            values = [
                task['job_id'] if len(job_tasks) == 1 else ' \u21B3',
                task['task_id'] if len(job_tasks) > 1 else '-',
                *([task_workspace] if show_workspace else []),
                task['task_name'],
                *user_values,
                task['resources'],
                # SUBMITTED
                submitted if submitted != '-' else submitted,
                # TOT. DURATION
                log_utils.readable_time_duration(task['submitted_at'],
                                                 task['end_at'],
                                                 absolute=True),
                job_duration,
                task['recovery_count'],
                task['status'].colored_str(),
                pool,
            ]
            if show_all:
                # schedule_state is only set at the job level, so if we have
                # more than one task, only display on the aggregated row.
                schedule_state = (task['schedule_state']
                                  if len(job_tasks) == 1 else '-')
                infra_str = task.get('infra')
                if infra_str is None:
                    cloud = task.get('cloud')
                    if cloud is None:
                        # Backward compatibility for old jobs controller without
                        # cloud info returned, we parse it from the cluster
                        # resources
                        # TODO(zhwu): remove this after 0.12.0
                        cloud = task['cluster_resources'].split('(')[0].split(
                            'x')[-1]
                        task['cluster_resources'] = task[
                            'cluster_resources'].replace(f'{cloud}(',
                                                         '(').replace(
                                                             'x ', 'x')
                    region = task['region']
                    zone = task.get('zone')
                    if cloud == '-':
                        cloud = None
                    if region == '-':
                        region = None
                    if zone == '-':
                        zone = None
                    infra_str = infra_utils.InfraInfo(cloud, region,
                                                      zone).formatted_str()
                values.extend([
                    task.get('current_cluster_name', '-'),
                    task.get('job_id_on_pool_cluster', '-'),
                    # STARTED
                    log_utils.readable_time_duration(task['start_at']),
                    infra_str,
                    task['cluster_resources'],
                    schedule_state,
                    generate_details(task.get('details'),
                                     task['failure_reason']),
                ])

                values.append(task.get('metadata', {}).get('git_commit', '-'))
            if tasks_have_k8s_user:
                values.insert(0, task.get('user', '-'))
            job_table.add_row(values)

        if len(job_tasks) > 1:
            # Add a row to separate the aggregated job from the next job.
            job_table.add_row([''] * len(columns))
    status_str = ', '.join([
        f'{count} {status}' for status, count in sorted(status_counts.items())
    ])
    if status_str:
        status_str = f'In progress tasks: {status_str}'
    else:
        status_str = 'No in-progress managed jobs.'
    output = status_str
    if str(job_table):
        output += f'\n{job_table}'
    if return_rows:
        return job_table.rows
    return output


def decode_managed_job_protos(
    job_protos: Iterable['managed_jobsv1_pb2.ManagedJobInfo']
) -> List[Dict[str, Any]]:
    """Decode job protos to dicts. Similar to load_managed_job_queue."""
    user_hash_to_user = global_user_state.get_users(
        set(job.user_hash for job in job_protos if job.user_hash))

    jobs = []
    for job_proto in job_protos:
        job_dict = _job_proto_to_dict(job_proto)
        user_hash = job_dict.get('user_hash', None)
        if user_hash is not None:
            # Skip jobs that do not have user_hash info.
            # TODO(cooperc): Remove check before 0.12.0.
            user = user_hash_to_user.get(user_hash, None)
            job_dict['user_name'] = user.name if user is not None else None
        jobs.append(job_dict)
    return jobs


def _job_proto_to_dict(
        job_proto: 'managed_jobsv1_pb2.ManagedJobInfo') -> Dict[str, Any]:
    job_dict = json_format.MessageToDict(
        job_proto,
        always_print_fields_with_no_presence=True,
        # Our API returns fields in snake_case.
        preserving_proto_field_name=True,
        use_integers_for_enums=True)
    for field in job_proto.DESCRIPTOR.fields:
        # Ensure optional fields are present with None values for
        # backwards compatibility with older clients.
        if field.has_presence and field.name not in job_dict:
            job_dict[field.name] = None
        # json_format.MessageToDict is meant for encoding to JSON,
        # and Protobuf encodes int64 as decimal strings in JSON,
        # so we need to convert them back to ints.
        # https://protobuf.dev/programming-guides/json/#field-representation
        if (field.type == descriptor.FieldDescriptor.TYPE_INT64 and
                job_dict.get(field.name) is not None):
            job_dict[field.name] = int(job_dict[field.name])
    job_dict['status'] = managed_job_state.ManagedJobStatus.from_protobuf(
        job_dict['status'])
    # For backwards compatibility, convert schedule_state to a string,
    # as we don't have the logic to handle it in our request
    # encoder/decoder, unlike status.
    schedule_state_enum = (
        managed_job_state.ManagedJobScheduleState.from_protobuf(
            job_dict['schedule_state']))
    job_dict['schedule_state'] = (schedule_state_enum.value
                                  if schedule_state_enum is not None else None)
    return job_dict


class ManagedJobCodeGen:
    """Code generator for managed job utility functions.

    Usage:

      >> codegen = ManagedJobCodeGen.show_jobs(...)
    """
    _PREFIX = textwrap.dedent("""\
        import sys
        from sky.jobs import utils
        from sky.jobs import state as managed_job_state
        from sky.jobs import constants as managed_job_constants

        managed_job_version = managed_job_constants.MANAGED_JOBS_VERSION
        """)

    @classmethod
    def get_job_table(
        cls,
        skip_finished: bool = False,
        accessible_workspaces: Optional[List[str]] = None,
        job_ids: Optional[List[int]] = None,
        workspace_match: Optional[str] = None,
        name_match: Optional[str] = None,
        pool_match: Optional[str] = None,
        page: Optional[int] = None,
        limit: Optional[int] = None,
        user_hashes: Optional[List[Optional[str]]] = None,
        statuses: Optional[List[str]] = None,
        fields: Optional[List[str]] = None,
    ) -> str:
        code = textwrap.dedent(f"""\
        if managed_job_version < 9:
            # For backward compatibility, since filtering is not supported
            # before #6652.
            # TODO(hailong): Remove compatibility before 0.12.0
            job_table = utils.dump_managed_job_queue()
        elif managed_job_version < 10:
            job_table = utils.dump_managed_job_queue(
                                skip_finished={skip_finished},
                                accessible_workspaces={accessible_workspaces!r},
                                job_ids={job_ids!r},
                                workspace_match={workspace_match!r},
                                name_match={name_match!r},
                                pool_match={pool_match!r},
                                page={page!r},
                                limit={limit!r},
                                user_hashes={user_hashes!r})
        elif managed_job_version < 12:
            job_table = utils.dump_managed_job_queue(
                                skip_finished={skip_finished},
                                accessible_workspaces={accessible_workspaces!r},
                                job_ids={job_ids!r},
                                workspace_match={workspace_match!r},
                                name_match={name_match!r},
                                pool_match={pool_match!r},
                                page={page!r},
                                limit={limit!r},
                                user_hashes={user_hashes!r},
                                statuses={statuses!r})
        else:
            job_table = utils.dump_managed_job_queue(
                                skip_finished={skip_finished},
                                accessible_workspaces={accessible_workspaces!r},
                                job_ids={job_ids!r},
                                workspace_match={workspace_match!r},
                                name_match={name_match!r},
                                pool_match={pool_match!r},
                                page={page!r},
                                limit={limit!r},
                                user_hashes={user_hashes!r},
                                statuses={statuses!r},
                                fields={fields!r})
        print(job_table, flush=True)
        """)
        return cls._build(code)

    @classmethod
    def cancel_jobs_by_id(cls,
                          job_ids: Optional[List[int]],
                          all_users: bool = False) -> str:
        active_workspace = skypilot_config.get_active_workspace()
        code = textwrap.dedent(f"""\
        if managed_job_version < 2:
            # For backward compatibility, since all_users is not supported
            # before #4787.
            # TODO(cooperc): Remove compatibility before 0.12.0
            msg = utils.cancel_jobs_by_id({job_ids})
        elif managed_job_version < 4:
            # For backward compatibility, since current_workspace is not
            # supported before #5660. Don't check the workspace.
            # TODO(zhwu): Remove compatibility before 0.12.0
            msg = utils.cancel_jobs_by_id({job_ids}, all_users={all_users})
        else:
            msg = utils.cancel_jobs_by_id({job_ids}, all_users={all_users},
                            current_workspace={active_workspace!r})
        print(msg, end="", flush=True)
        """)
        return cls._build(code)

    @classmethod
    def cancel_job_by_name(cls, job_name: str) -> str:
        active_workspace = skypilot_config.get_active_workspace()
        code = textwrap.dedent(f"""\
        if managed_job_version < 4:
            # For backward compatibility, since current_workspace is not
            # supported before #5660. Don't check the workspace.
            # TODO(zhwu): Remove compatibility before 0.12.0
            msg = utils.cancel_job_by_name({job_name!r})
        else:
            msg = utils.cancel_job_by_name({job_name!r}, {active_workspace!r})
        print(msg, end="", flush=True)
        """)
        return cls._build(code)

    @classmethod
    def cancel_jobs_by_pool(cls, pool_name: str) -> str:
        active_workspace = skypilot_config.get_active_workspace()
        code = textwrap.dedent(f"""\
            msg = utils.cancel_jobs_by_pool({pool_name!r}, {active_workspace!r})
            print(msg, end="", flush=True)
        """)
        return cls._build(code)

    @classmethod
    def get_version_and_job_table(cls) -> str:
        """Generate code to get controller version and raw job table."""
        code = textwrap.dedent("""\
        from sky.skylet import constants as controller_constants

        # Get controller version
        controller_version = controller_constants.SKYLET_VERSION
        print(f"controller_version:{controller_version}", flush=True)

        # Get and print raw job table (load_managed_job_queue can parse this directly)
        job_table = utils.dump_managed_job_queue()
        print(job_table, flush=True)
        """)
        return cls._build(code)

    @classmethod
    def get_version(cls) -> str:
        """Generate code to get controller version."""
        code = textwrap.dedent("""\
        from sky.skylet import constants as controller_constants

        # Get controller version
        controller_version = controller_constants.SKYLET_VERSION
        print(f"controller_version:{controller_version}", flush=True)
        """)
        return cls._build(code)

    @classmethod
    def get_all_job_ids_by_name(cls, job_name: Optional[str]) -> str:
        code = textwrap.dedent(f"""\
        from sky.utils import message_utils
        job_id = managed_job_state.get_all_job_ids_by_name({job_name!r})
        print(message_utils.encode_payload(job_id), end="", flush=True)
        """)
        return cls._build(code)

    @classmethod
    def stream_logs(cls,
                    job_name: Optional[str],
                    job_id: Optional[int],
                    follow: bool = True,
                    controller: bool = False,
                    tail: Optional[int] = None) -> str:
        code = textwrap.dedent(f"""\
        if managed_job_version < 6:
            # Versions before 5 did not support tail parameter
            result = utils.stream_logs(job_id={job_id!r}, job_name={job_name!r},
                                    follow={follow}, controller={controller})
        else:
            result = utils.stream_logs(job_id={job_id!r}, job_name={job_name!r},
                                    follow={follow}, controller={controller}, tail={tail!r})
        if managed_job_version < 3:
            # Versions 2 and older did not return a retcode, so we just print
            # the result.
            # TODO: Remove compatibility before 0.12.0
            print(result, flush=True)
        else:
            msg, retcode = result
            print(msg, flush=True)
            sys.exit(retcode)
        """)
        return cls._build(code)

    @classmethod
    def set_pending(cls,
                    job_id: int,
                    managed_job_dag: 'dag_lib.Dag',
                    workspace: str,
                    entrypoint: str,
                    user_hash: Optional[str] = None) -> str:
        dag_name = managed_job_dag.name
        pool = managed_job_dag.pool
        # Add the managed job to queue table.
        code = textwrap.dedent(f"""\
            set_job_info_kwargs = {{'workspace': {workspace!r}}}
            if managed_job_version < 4:
                set_job_info_kwargs = {{}}
            if managed_job_version >= 5:
                set_job_info_kwargs['entrypoint'] = {entrypoint!r}
            if managed_job_version >= 8:
                from sky.serve import serve_state
                pool_hash = None
                if {pool!r} != None:
                    pool_hash = serve_state.get_service_hash({pool!r})
                set_job_info_kwargs['pool'] = {pool!r}
                set_job_info_kwargs['pool_hash'] = pool_hash
            if managed_job_version >= 11:
                set_job_info_kwargs['user_hash'] = {user_hash!r}
            managed_job_state.set_job_info(
                {job_id}, {dag_name!r}, **set_job_info_kwargs)
            """)
        for task_id, task in enumerate(managed_job_dag.tasks):
            resources_str = backend_utils.get_task_resources_str(
                task, is_managed_job=True)
            code += textwrap.dedent(f"""\
                if managed_job_version < 7:
                    managed_job_state.set_pending({job_id}, {task_id},
                                    {task.name!r}, {resources_str!r})
                else:
                    managed_job_state.set_pending({job_id}, {task_id},
                                    {task.name!r}, {resources_str!r},
                                    {task.metadata_json!r})
                """)
        return cls._build(code)

    @classmethod
    def _build(cls, code: str) -> str:
        generated_code = cls._PREFIX + '\n' + code
        # Use the local user id to make sure the operation goes to the correct
        # user.
        return (
            f'export {constants.USER_ID_ENV_VAR}='
            f'"{common_utils.get_user_hash()}"; '
            f'{constants.SKY_PYTHON_CMD} -u -c {shlex.quote(generated_code)}')<|MERGE_RESOLUTION|>--- conflicted
+++ resolved
@@ -195,13 +195,8 @@
                     'terminate the controller cluster first.'
                     f'{colorama.Style.RESET_ALL}')
     else:
-<<<<<<< HEAD
-        job_count = managed_job_state.get_managed_jobs_total()
-        if job_count:
-=======
         total_jobs = managed_job_state.get_managed_jobs_total()
         if total_jobs > 0:
->>>>>>> 3a374a9a
             nonterminal_jobs = (
                 managed_job_state.get_nonterminal_job_ids_by_name(
                     None, None, all_users=True))
@@ -216,11 +211,7 @@
             else:
                 logger.warning(
                     f'{colorama.Fore.YELLOW}Consolidation mode is disabled, '
-<<<<<<< HEAD
-                    f'but there are {job_count} jobs from previous '
-=======
                     f'but there are {total_jobs} jobs from previous '
->>>>>>> 3a374a9a
                     'consolidation mode. Reset the `jobs.controller.'
                     'consolidation_mode` to `true` and run `sky jobs queue` '
                     'to see those jobs. Switching to normal mode will '
@@ -285,16 +276,8 @@
               encoding='utf-8') as f:
         start = time.time()
         f.write(f'Starting HA recovery at {datetime.datetime.now()}\n')
-<<<<<<< HEAD
-        jobs, _ = managed_job_state.get_managed_jobs_with_filters(fields=[
-            'job_id',
-            'controller_pid',
-            'schedule_state',
-        ])
-=======
         jobs, _ = managed_job_state.get_managed_jobs_with_filters(
             fields=['job_id', 'controller_pid', 'schedule_state', 'status'])
->>>>>>> 3a374a9a
         for job in jobs:
             job_id = job['job_id']
             controller_pid = job['controller_pid']
@@ -1222,11 +1205,7 @@
         if job_id is None:
             assert job_name is not None
             managed_jobs, _ = managed_job_state.get_managed_jobs_with_filters(
-<<<<<<< HEAD
-                fields=['job_id', 'job_name'])
-=======
                 name_match=job_name, fields=['job_id', 'job_name', 'status'])
->>>>>>> 3a374a9a
             # We manually filter the jobs by name, instead of using
             # get_nonterminal_job_ids_by_name, as with `controller=True`, we
             # should be able to show the logs for jobs in terminal states.
