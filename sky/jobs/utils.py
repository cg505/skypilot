"""User interfaces with managed jobs.

NOTE: whenever an API change is made in this file, we need to bump the
jobs.constants.MANAGED_JOBS_VERSION and handle the API change in the
ManagedJobCodeGen.
"""
import asyncio
import collections
import datetime
import enum
import os
import pathlib
import re
import shlex
import textwrap
import time
import traceback
import typing
from typing import (Any, Deque, Dict, Iterable, List, Literal, Optional, Set,
                    TextIO, Tuple, Union)

import colorama
import filelock

from sky import backends
from sky import exceptions
from sky import global_user_state
from sky import sky_logging
from sky import skypilot_config
from sky.adaptors import common as adaptors_common
from sky.backends import backend_utils
from sky.backends import cloud_vm_ray_backend
from sky.jobs import constants as managed_job_constants
from sky.jobs import scheduler
from sky.jobs import state as managed_job_state
from sky.schemas.api import responses
from sky.skylet import constants
from sky.skylet import job_lib
from sky.skylet import log_lib
from sky.usage import usage_lib
from sky.utils import annotations
from sky.utils import command_runner
from sky.utils import common_utils
from sky.utils import context_utils
from sky.utils import controller_utils
from sky.utils import infra_utils
from sky.utils import log_utils
from sky.utils import message_utils
from sky.utils import resources_utils
from sky.utils import rich_utils
from sky.utils import subprocess_utils
from sky.utils import ux_utils

if typing.TYPE_CHECKING:
    from google.protobuf import descriptor
    from google.protobuf import json_format
    import grpc
    import psutil

    import sky
    from sky import dag as dag_lib
    from sky.schemas.generated import jobsv1_pb2
    from sky.schemas.generated import managed_jobsv1_pb2
else:
    json_format = adaptors_common.LazyImport('google.protobuf.json_format')
    descriptor = adaptors_common.LazyImport('google.protobuf.descriptor')
    psutil = adaptors_common.LazyImport('psutil')
    grpc = adaptors_common.LazyImport('grpc')
    jobsv1_pb2 = adaptors_common.LazyImport('sky.schemas.generated.jobsv1_pb2')
    managed_jobsv1_pb2 = adaptors_common.LazyImport(
        'sky.schemas.generated.managed_jobsv1_pb2')

logger = sky_logging.init_logger(__name__)

# Controller checks its job's status every this many seconds.
# This is a tradeoff between the latency and the resource usage.
JOB_STATUS_CHECK_GAP_SECONDS = 15

# Controller checks if its job has started every this many seconds.
JOB_STARTED_STATUS_CHECK_GAP_SECONDS = 5

_LOG_STREAM_CHECK_CONTROLLER_GAP_SECONDS = 5

_JOB_STATUS_FETCH_MAX_RETRIES = 3
_JOB_K8S_TRANSIENT_NW_MSG = 'Unable to connect to the server: dial tcp'
_JOB_STATUS_FETCH_TIMEOUT_SECONDS = 30

_JOB_WAITING_STATUS_MESSAGE = ux_utils.spinner_message(
    'Waiting for task to start[/]'
    '{status_str}. It may take a few minutes.\n'
    '  [dim]View controller logs: sky jobs logs --controller {job_id}')
_JOB_CANCELLED_MESSAGE = (
    ux_utils.spinner_message('Waiting for task status to be updated.') +
    ' It may take a minute.')

# The maximum time to wait for the managed job status to transition to terminal
# state, after the job finished. This is a safeguard to avoid the case where
# the managed job status fails to be updated and keep the `sky jobs logs`
# blocking for a long time. This should be significantly longer than the
# JOB_STATUS_CHECK_GAP_SECONDS to avoid timing out before the controller can
# update the state.
_FINAL_JOB_STATUS_WAIT_TIMEOUT_SECONDS = 120


class ManagedJobQueueResultType(enum.Enum):
    """The type of the managed job queue result."""
    DICT = 'DICT'
    LIST = 'LIST'


class UserSignal(enum.Enum):
    """The signal to be sent to the user."""
    CANCEL = 'CANCEL'
    # NOTE: We can have more communication signals here if needed
    # in the future.


# ====== internal functions ======
def terminate_cluster(
    cluster_name: str,
    max_retry: int = 6,
) -> None:
    """Terminate the cluster."""
    from sky import core  # pylint: disable=import-outside-toplevel
    retry_cnt = 0
    # In some cases, e.g. botocore.exceptions.NoCredentialsError due to AWS
    # metadata service throttling, the failed sky.down attempt can take 10-11
    # seconds. In this case, we need the backoff to significantly reduce the
    # rate of requests - that is, significantly increase the time between
    # requests. We set the initial backoff to 15 seconds, so that once it grows
    # exponentially it will quickly dominate the 10-11 seconds that we already
    # see between requests. We set the max backoff very high, since it's
    # generally much more important to eventually succeed than to fail fast.
    backoff = common_utils.Backoff(
        initial_backoff=15,
        # 1.6 ** 5 = 10.48576 < 20, so we won't hit this with default max_retry
        max_backoff_factor=20)
    while True:
        try:
            usage_lib.messages.usage.set_internal()
            core.down(cluster_name)
            return
        except exceptions.ClusterDoesNotExist:
            # The cluster is already down.
            logger.debug(f'The cluster {cluster_name} is already down.')
            return
        except Exception as e:  # pylint: disable=broad-except
            retry_cnt += 1
            if retry_cnt >= max_retry:
                raise RuntimeError(
                    f'Failed to terminate the cluster {cluster_name}.') from e
            logger.error(
                f'Failed to terminate the cluster {cluster_name}. Retrying.'
                f'Details: {common_utils.format_exception(e)}')
            with ux_utils.enable_traceback():
                logger.error(f'  Traceback: {traceback.format_exc()}')
            time.sleep(backoff.current_backoff())


def _validate_consolidation_mode_config(
        current_is_consolidation_mode: bool) -> None:
    """Validate the consolidation mode config."""
    # Check whether the consolidation mode config is changed.
    if current_is_consolidation_mode:
        controller_cn = (
            controller_utils.Controllers.JOBS_CONTROLLER.value.cluster_name)
        if global_user_state.cluster_with_name_exists(controller_cn):
            with ux_utils.print_exception_no_traceback():
                raise exceptions.InconsistentConsolidationModeError(
                    f'{colorama.Fore.RED}Consolidation mode for jobs is '
                    f'enabled, but the controller cluster '
                    f'{controller_cn} is still running. Please '
                    'terminate the controller cluster first.'
                    f'{colorama.Style.RESET_ALL}')
    else:
        all_jobs = managed_job_state.get_managed_jobs()
        if all_jobs:
            nonterminal_jobs = (
                managed_job_state.get_nonterminal_job_ids_by_name(
                    None, None, all_users=True))
            if nonterminal_jobs:
                with ux_utils.print_exception_no_traceback():
                    raise exceptions.InconsistentConsolidationModeError(
                        f'{colorama.Fore.RED}Consolidation mode '
                        'is disabled, but there are still '
                        f'{len(nonterminal_jobs)} managed jobs '
                        'running. Please terminate those jobs '
                        f'first.{colorama.Style.RESET_ALL}')
            else:
                logger.warning(
                    f'{colorama.Fore.YELLOW}Consolidation mode is disabled, '
                    f'but there are {len(all_jobs)} jobs from previous '
                    'consolidation mode. Reset the `jobs.controller.'
                    'consolidation_mode` to `true` and run `sky jobs queue` '
                    'to see those jobs. Switching to normal mode will '
                    f'lose the job history.{colorama.Style.RESET_ALL}')


# Whether to use consolidation mode or not. When this is enabled, the managed
# jobs controller will not be running on a separate cluster, but locally on the
# API Server. Under the hood, we submit the job monitoring logic as processes
# directly in the API Server.
# Use LRU Cache so that the check is only done once.
@annotations.lru_cache(scope='request', maxsize=1)
def is_consolidation_mode() -> bool:
    if os.environ.get(constants.OVERRIDE_CONSOLIDATION_MODE) is not None:
        return True

    consolidation_mode = skypilot_config.get_nested(
        ('jobs', 'controller', 'consolidation_mode'), default_value=False)
    # We should only do this check on API server, as the controller will not
    # have related config and will always seemingly disabled for consolidation
    # mode. Check #6611 for more details.
    if os.environ.get(constants.ENV_VAR_IS_SKYPILOT_SERVER) is not None:
        _validate_consolidation_mode_config(consolidation_mode)
    return consolidation_mode


def ha_recovery_for_consolidation_mode():
    """Recovery logic for HA mode."""
    # No setup recovery is needed in consolidation mode, as the API server
    # already has all runtime installed. Directly start jobs recovery here.
    # Refers to sky/templates/kubernetes-ray.yml.j2 for more details.
    runner = command_runner.LocalProcessCommandRunner()
    scheduler.maybe_start_controllers()
    with open(constants.HA_PERSISTENT_RECOVERY_LOG_PATH.format('jobs_'),
              'w',
              encoding='utf-8') as f:
        start = time.time()
        f.write(f'Starting HA recovery at {datetime.datetime.now()}\n')
        for job in managed_job_state.get_managed_jobs():
            job_id = job['job_id']
            controller_pid = job['controller_pid']

            # In consolidation mode, it is possible that only the API server
            # process is restarted, and the controller process is not. In such
            # case, we don't need to do anything and the controller process will
            # just keep running.
            if controller_pid is not None:
                try:
                    if controller_process_alive(controller_pid, job_id):
                        f.write(f'Controller pid {controller_pid} for '
                                f'job {job_id} is still running. '
                                'Skipping recovery.\n')
                        continue
                except Exception:  # pylint: disable=broad-except
                    # _controller_process_alive may raise if psutil fails; we
                    # should not crash the recovery logic because of this.
                    f.write('Error checking controller pid '
                            f'{controller_pid} for job {job_id}\n')

            if job['schedule_state'] not in [
                    managed_job_state.ManagedJobScheduleState.DONE,
                    managed_job_state.ManagedJobScheduleState.WAITING,
            ]:
                script = managed_job_state.get_ha_recovery_script(job_id)
                if script is None:
                    f.write(f'Job {job_id}\'s recovery script does not exist. '
                            'Skipping recovery. Job schedule state: '
                            f'{job["schedule_state"]}\n')
                    continue
                runner.run(script)
                f.write(f'Job {job_id} completed recovery at '
                        f'{datetime.datetime.now()}\n')
        f.write(f'HA recovery completed at {datetime.datetime.now()}\n')
        f.write(f'Total recovery time: {time.time() - start} seconds\n')


async def get_job_status(
        backend: 'backends.CloudVmRayBackend', cluster_name: str,
        job_id: Optional[int]) -> Optional['job_lib.JobStatus']:
    """Check the status of the job running on a managed job cluster.

    It can be None, INIT, RUNNING, SUCCEEDED, FAILED, FAILED_DRIVER,
    FAILED_SETUP or CANCELLED.
    """
    # TODO(luca) make this async
    handle = await context_utils.to_thread(
        global_user_state.get_handle_from_cluster_name, cluster_name)
    if handle is None:
        # This can happen if the cluster was preempted and background status
        # refresh already noticed and cleaned it up.
        logger.info(f'Cluster {cluster_name} not found.')
        return None
    assert isinstance(handle, backends.CloudVmRayResourceHandle), handle
    job_ids = None if job_id is None else [job_id]
    for i in range(_JOB_STATUS_FETCH_MAX_RETRIES):
        try:
<<<<<<< HEAD
            logger.info('=== Checking the job status... ===')
            statuses = await context_utils.to_thread(backend.get_job_status,
                                                     handle,
                                                     job_ids=job_ids,
                                                     stream_logs=False)
=======
            job_logger.info('=== Checking the job status... ===')
            statuses = await asyncio.wait_for(
                context_utils.to_thread(backend.get_job_status,
                                        handle,
                                        job_ids=job_ids,
                                        stream_logs=False),
                timeout=_JOB_STATUS_FETCH_TIMEOUT_SECONDS)
>>>>>>> 2566a34d
            status = list(statuses.values())[0]
            if status is None:
                logger.info('No job found.')
            else:
                logger.info(f'Job status: {status}')
            logger.info('=' * 34)
            return status
        except (exceptions.CommandError, grpc.RpcError, grpc.FutureTimeoutError,
                ValueError, TypeError, asyncio.TimeoutError) as e:
            # Note: Each of these exceptions has some additional conditions to
            # limit how we handle it and whether or not we catch it.
            # Retry on k8s transient network errors. This is useful when using
            # coreweave which may have transient network issue sometimes.
            is_transient_error = False
            detailed_reason = None
            if isinstance(e, exceptions.CommandError):
                detailed_reason = e.detailed_reason
                if (detailed_reason is not None and
                        _JOB_K8S_TRANSIENT_NW_MSG in detailed_reason):
                    is_transient_error = True
            elif isinstance(e, grpc.RpcError):
                detailed_reason = e.details()
                if e.code() in [
                        grpc.StatusCode.UNAVAILABLE,
                        grpc.StatusCode.DEADLINE_EXCEEDED
                ]:
                    is_transient_error = True
            elif isinstance(e, grpc.FutureTimeoutError):
                detailed_reason = 'Timeout'
            elif isinstance(e, asyncio.TimeoutError):
                detailed_reason = ('Job status check timed out after '
                                   f'{_JOB_STATUS_FETCH_TIMEOUT_SECONDS}s')
            # TODO(cooperc): Gracefully handle these exceptions in the backend.
            elif isinstance(e, ValueError):
                # If the cluster yaml is deleted in the middle of getting the
                # SSH credentials, we could see this. See
                # sky/global_user_state.py get_cluster_yaml_dict.
                if re.search(r'Cluster yaml .* not found', str(e)):
                    detailed_reason = 'Cluster yaml was deleted'
                else:
                    raise
            elif isinstance(e, TypeError):
                # We will grab the SSH credentials from the cluster yaml, but if
                # handle.cluster_yaml is None, we will just return an empty dict
                # for the credentials. See
                # backend_utils.ssh_credential_from_yaml. Then, the credentials
                # are passed as kwargs to SSHCommandRunner.__init__ - see
                # cloud_vm_ray_backend.get_command_runners. So we can hit this
                # TypeError if the cluster yaml is removed from the handle right
                # when we pull it before the cluster is fully deleted.
                error_msg_to_check = (
                    'SSHCommandRunner.__init__() missing 2 required positional '
                    'arguments: \'ssh_user\' and \'ssh_private_key\'')
                if str(e) == error_msg_to_check:
                    detailed_reason = 'SSH credentials were already cleaned up'
                else:
                    raise
            if is_transient_error:
                logger.info('Failed to connect to the cluster. Retrying '
                            f'({i + 1}/{_JOB_STATUS_FETCH_MAX_RETRIES})...')
                logger.info('=' * 34)
                await asyncio.sleep(1)
            else:
                logger.info(f'Failed to get job status: {detailed_reason}')
                logger.info('=' * 34)
                return None
    return None


def controller_process_alive(pid: int, job_id: int) -> bool:
    """Check if the controller process is alive."""
    try:
        if pid < 0:
            # new job controller process will always be negative
            pid = -pid
        process = psutil.Process(pid)
        cmd_str = ' '.join(process.cmdline())
        return process.is_running() and ((f'--job-id {job_id}' in cmd_str) or
                                         ('controller' in cmd_str))
    except psutil.NoSuchProcess:
        return False


def update_managed_jobs_statuses(job_id: Optional[int] = None):
    """Update managed job status if the controller process failed abnormally.

    Check the status of the controller process. If it is not running, it must
    have exited abnormally, and we should set the job status to
    FAILED_CONTROLLER. `end_at` will be set to the current timestamp for the job
    when above happens, which could be not accurate based on the frequency this
    function is called.

    Note: we expect that job_id, if provided, refers to a nonterminal job or a
    job that has not completed its cleanup (schedule state not DONE).
    """
    # This signal file suggests that the controller is recovering from a
    # failure. See sky/templates/kubernetes-ray.yml.j2 for more details.
    # When restarting the controller processes, we don't want this event to
    # set the job status to FAILED_CONTROLLER.
    # TODO(tian): Change this to restart the controller process. For now we
    # disabled it when recovering because we want to avoid caveats of infinite
    # restart of last controller process that fully occupied the controller VM.
    if os.path.exists(
            os.path.expanduser(
                constants.PERSISTENT_RUN_RESTARTING_SIGNAL_FILE)):
        return

    def _cleanup_job_clusters(job_id: int) -> Optional[str]:
        """Clean up clusters for a job. Returns error message if any.

        This function should not throw any exception. If it fails, it will
        capture the error message, and log/return it.
        """
        managed_job_state.remove_ha_recovery_script(job_id)
        error_msg = None
        tasks = managed_job_state.get_managed_jobs(job_id)
        for task in tasks:
            pool = task.get('pool', None)
            if pool is None:
                task_name = task['job_name']
                cluster_name = generate_managed_job_cluster_name(
                    task_name, job_id)
            else:
                cluster_name, _ = (
                    managed_job_state.get_pool_submit_info(job_id))
            handle = global_user_state.get_handle_from_cluster_name(
                cluster_name)
            if handle is not None:
                try:
                    if pool is None:
                        terminate_cluster(cluster_name)
                except Exception as e:  # pylint: disable=broad-except
                    error_msg = (
                        f'Failed to terminate cluster {cluster_name}: '
                        f'{common_utils.format_exception(e, use_bracket=True)}')
                    logger.exception(error_msg, exc_info=e)
        return error_msg

    # For backwards compatible jobs
    # TODO(cooperc): Remove before 0.11.0.
    def _handle_legacy_job(job_id: int):
        controller_status = job_lib.get_status(job_id)
        if controller_status is None or controller_status.is_terminal():
            logger.error(f'Controller process for legacy job {job_id} is '
                         'in an unexpected state.')

            cleanup_error = _cleanup_job_clusters(job_id)
            if cleanup_error:
                # Unconditionally set the job to failed_controller if the
                # cleanup fails.
                managed_job_state.set_failed(
                    job_id,
                    task_id=None,
                    failure_type=managed_job_state.ManagedJobStatus.
                    FAILED_CONTROLLER,
                    failure_reason=
                    'Legacy controller process has exited abnormally, and '
                    f'cleanup failed: {cleanup_error}. For more details, run: '
                    f'sky jobs logs --controller {job_id}',
                    override_terminal=True)
                return

            # It's possible for the job to have transitioned to
            # another terminal state while between when we checked its
            # state and now. In that case, set_failed won't do
            # anything, which is fine.
            managed_job_state.set_failed(
                job_id,
                task_id=None,
                failure_type=managed_job_state.ManagedJobStatus.
                FAILED_CONTROLLER,
                failure_reason=(
                    'Legacy controller process has exited abnormally. For '
                    f'more details, run: sky jobs logs --controller {job_id}'))

    # Get jobs that need checking (non-terminal or not DONE)
    job_ids = managed_job_state.get_jobs_to_check_status(job_id)
    if not job_ids:
        # job_id is already terminal, or if job_id is None, there are no jobs
        # that need to be checked.
        return

    for job_id in job_ids:
        assert job_id is not None
        tasks = managed_job_state.get_managed_jobs(job_id)
        # Note: controller_pid and schedule_state are in the job_info table
        # which is joined to the spot table, so all tasks with the same job_id
        # will have the same value for these columns. This is what lets us just
        # take tasks[0]['controller_pid'] and tasks[0]['schedule_state'].
        schedule_state = tasks[0]['schedule_state']

        # Backwards compatibility: this job was submitted when ray was still
        # used for managing the parallelism of job controllers, before #4485.
        # TODO(cooperc): Remove before 0.11.0.
        if (schedule_state is
                managed_job_state.ManagedJobScheduleState.INVALID):
            _handle_legacy_job(job_id)
            continue

        # Handle jobs with schedule state (non-legacy jobs):
        pid = tasks[0]['controller_pid']
        if schedule_state == managed_job_state.ManagedJobScheduleState.DONE:
            # There are two cases where we could get a job that is DONE.
            # 1. At query time (get_jobs_to_check_status), the job was not yet
            #    DONE, but since then (before get_managed_jobs is called) it has
            #    hit a terminal status, marked itself done, and exited. This is
            #    fine.
            # 2. The job is DONE, but in a non-terminal status. This is
            #    unexpected. For instance, the task status is RUNNING, but the
            #    job schedule_state is DONE.
            if all(task['status'].is_terminal() for task in tasks):
                # Turns out this job is fine, even though it got pulled by
                # get_jobs_to_check_status. Probably case #1 above.
                continue

            logger.error(f'Job {job_id} has DONE schedule state, but some '
                         f'tasks are not terminal. Task statuses: '
                         f'{", ".join(task["status"].value for task in tasks)}')
            failure_reason = ('Inconsistent internal job state. This is a bug.')
        elif pid is None:
            # Non-legacy job and controller process has not yet started.
            controller_status = job_lib.get_status(job_id)
            if controller_status == job_lib.JobStatus.FAILED_SETUP:
                # We should fail the case where the controller status is
                # FAILED_SETUP, as it is due to the failure of dependency setup
                # on the controller.
                # TODO(cooperc): We should also handle the case where controller
                # status is FAILED_DRIVER or FAILED.
                logger.error('Failed to setup the cloud dependencies for '
                             'the managed job.')
            elif (schedule_state in [
                    managed_job_state.ManagedJobScheduleState.INACTIVE,
                    managed_job_state.ManagedJobScheduleState.WAITING,
            ]):
                # It is expected that the controller hasn't been started yet.
                continue
            elif (schedule_state ==
                  managed_job_state.ManagedJobScheduleState.LAUNCHING):
                # This is unlikely but technically possible. There's a brief
                # period between marking job as scheduled (LAUNCHING) and
                # actually launching the controller process and writing the pid
                # back to the table.
                # TODO(cooperc): Find a way to detect if we get stuck in this
                # state.
                logger.info(f'Job {job_id} is in {schedule_state.value} state, '
                            'but controller process hasn\'t started yet.')
                continue

            logger.error(f'Expected to find a controller pid for state '
                         f'{schedule_state.value} but found none.')
            failure_reason = f'No controller pid set for {schedule_state.value}'
        else:
            logger.debug(f'Checking controller pid {pid}')
            if controller_process_alive(pid, job_id):
                # The controller is still running, so this job is fine.
                continue

            # Double check job is not already DONE before marking as failed, to
            # avoid the race where the controller marked itself as DONE and
            # exited between the state check and the pid check. Since the job
            # controller process will mark itself DONE _before_ exiting, if it
            # has exited and it's still not DONE now, it is abnormal.
            if (managed_job_state.get_job_schedule_state(job_id) ==
                    managed_job_state.ManagedJobScheduleState.DONE):
                # Never mind, the job is DONE now. This is fine.
                continue

            logger.error(f'Controller process for {job_id} seems to be dead.')
            failure_reason = 'Controller process is dead'

        # At this point, either pid is None or process is dead.

        # The controller process for this managed job is not running: it must
        # have exited abnormally, and we should set the job status to
        # FAILED_CONTROLLER.
        logger.error(f'Controller process for job {job_id} has exited '
                     'abnormally. Setting the job status to FAILED_CONTROLLER.')

        # Cleanup clusters and capture any errors.
        cleanup_error = _cleanup_job_clusters(job_id)
        cleanup_error_msg = ''
        if cleanup_error:
            cleanup_error_msg = f'Also, cleanup failed: {cleanup_error}. '

        # Set all tasks to FAILED_CONTROLLER, regardless of current status.
        # This may change a job from SUCCEEDED or another terminal state to
        # FAILED_CONTROLLER. This is what we want - we are sure that this
        # controller process crashed, so we want to capture that even if the
        # underlying job succeeded.
        # Note: 2+ invocations of update_managed_jobs_statuses could be running
        # at the same time, so this could override the FAILED_CONTROLLER status
        # set by another invocation of update_managed_jobs_statuses. That should
        # be okay. The only difference could be that one process failed to clean
        # up the cluster while the other succeeds. No matter which
        # failure_reason ends up in the database, the outcome is acceptable.
        # We assume that no other code path outside the controller process will
        # update the job status.
        managed_job_state.set_failed(
            job_id,
            task_id=None,
            failure_type=managed_job_state.ManagedJobStatus.FAILED_CONTROLLER,
            failure_reason=
            f'Controller process has exited abnormally ({failure_reason}). '
            f'{cleanup_error_msg}'
            f'For more details, run: sky jobs logs --controller {job_id}',
            override_terminal=True)

        scheduler.job_done(job_id, idempotent=True)


def get_job_timestamp(backend: 'backends.CloudVmRayBackend', cluster_name: str,
                      job_id: Optional[int], get_end_time: bool) -> float:
    """Get the submitted/ended time of the job."""
    handle = global_user_state.get_handle_from_cluster_name(cluster_name)
    assert handle is not None, (
        f'handle for cluster {cluster_name!r} should not be None')
    if handle.is_grpc_enabled_with_flag:
        try:
            if get_end_time:
                end_ts_request = jobsv1_pb2.GetJobEndedTimestampRequest(
                    job_id=job_id)
                end_ts_response = backend_utils.invoke_skylet_with_retries(
                    lambda: cloud_vm_ray_backend.SkyletClient(
                        handle.get_grpc_channel()).get_job_ended_timestamp(
                            end_ts_request))
                return end_ts_response.timestamp
            else:
                submit_ts_request = jobsv1_pb2.GetJobSubmittedTimestampRequest(
                    job_id=job_id)
                submit_ts_response = backend_utils.invoke_skylet_with_retries(
                    lambda: cloud_vm_ray_backend.SkyletClient(
                        handle.get_grpc_channel()).get_job_submitted_timestamp(
                            submit_ts_request))
                return submit_ts_response.timestamp
        except exceptions.SkyletMethodNotImplementedError:
            pass

    code = (job_lib.JobLibCodeGen.get_job_submitted_or_ended_timestamp_payload(
        job_id=job_id, get_ended_time=get_end_time))
    returncode, stdout, stderr = backend.run_on_head(handle,
                                                     code,
                                                     stream_logs=False,
                                                     require_outputs=True)
    subprocess_utils.handle_returncode(returncode, code,
                                       'Failed to get job time.',
                                       stdout + stderr)
    stdout = message_utils.decode_payload(stdout)
    return float(stdout)


def try_to_get_job_end_time(backend: 'backends.CloudVmRayBackend',
                            cluster_name: str, job_id: Optional[int]) -> float:
    """Try to get the end time of the job.

    If the job is preempted or we can't connect to the instance for whatever
    reason, fall back to the current time.
    """
    try:
        return get_job_timestamp(backend,
                                 cluster_name,
                                 job_id=job_id,
                                 get_end_time=True)
    except (exceptions.CommandError, grpc.RpcError,
            grpc.FutureTimeoutError) as e:
        if isinstance(e, exceptions.CommandError) and e.returncode == 255 or \
                (isinstance(e, grpc.RpcError) and e.code() in [
                    grpc.StatusCode.UNAVAILABLE,
                    grpc.StatusCode.DEADLINE_EXCEEDED,
                ]) or isinstance(e, grpc.FutureTimeoutError):
            # Failed to connect - probably the instance was preempted since the
            # job completed. We shouldn't crash here, so just log and use the
            # current time.
            logger.info(f'Failed to connect to the instance {cluster_name} '
                        'since the job completed. Assuming the instance '
                        'was preempted.')
            return time.time()
        else:
            raise


def event_callback_func(
        job_id: int, task_id: Optional[int],
        task: Optional['sky.Task']) -> managed_job_state.AsyncCallbackType:
    """Run event callback for the task."""

    def callback_func(status: str):
        event_callback = task.event_callback if task else None
        if event_callback is None or task is None:
            return
        event_callback = event_callback.strip()
        pool = managed_job_state.get_pool_from_job_id(job_id)
        if pool is not None:
            cluster_name, _ = (managed_job_state.get_pool_submit_info(job_id))
        else:
            cluster_name = generate_managed_job_cluster_name(
                task.name, job_id) if task.name else None
        logger.info(f'=== START: event callback for {status!r} ===')
        log_path = os.path.join(constants.SKY_LOGS_DIRECTORY,
                                'managed_job_event',
                                f'jobs-callback-{job_id}-{task_id}.log')
        env_vars = task.envs.copy() if task.envs else {}
        env_vars.update(
            dict(
                SKYPILOT_TASK_ID=str(
                    task.envs.get(constants.TASK_ID_ENV_VAR, 'N.A.')),
                SKYPILOT_TASK_IDS=str(
                    task.envs.get(constants.TASK_ID_LIST_ENV_VAR, 'N.A.')),
                TASK_ID=str(task_id),
                JOB_ID=str(job_id),
                JOB_STATUS=status,
                CLUSTER_NAME=cluster_name or '',
                TASK_NAME=task.name or '',
                # TODO(MaoZiming): Future event type Job or Spot.
                EVENT_TYPE='Spot'))
        result = log_lib.run_bash_command_with_log(bash_command=event_callback,
                                                   log_path=log_path,
                                                   env_vars=env_vars)
        logger.info(
            f'Bash:{event_callback},log_path:{log_path},result:{result}')
        logger.info(f'=== END: event callback for {status!r} ===')

    async def async_callback_func(status: str):
        return await context_utils.to_thread(callback_func, status)

    return async_callback_func


# ======== user functions ========


def generate_managed_job_cluster_name(task_name: str, job_id: int) -> str:
    """Generate managed job cluster name."""
    # Truncate the task name to 30 chars to avoid the cluster name being too
    # long after appending the job id, which will cause another truncation in
    # the underlying sky.launch, hiding the `job_id` in the cluster name.
    cluster_name = common_utils.make_cluster_name_on_cloud(
        task_name,
        managed_job_constants.JOBS_CLUSTER_NAME_PREFIX_LENGTH,
        add_user_hash=False)
    return f'{cluster_name}-{job_id}'


def cancel_jobs_by_id(job_ids: Optional[List[int]],
                      all_users: bool = False,
                      current_workspace: Optional[str] = None,
                      user_hash: Optional[str] = None) -> str:
    """Cancel jobs by id.

    If job_ids is None, cancel all jobs.
    """
    if job_ids is None:
        job_ids = managed_job_state.get_nonterminal_job_ids_by_name(
            None, user_hash, all_users)
    job_ids = list(set(job_ids))
    if not job_ids:
        return 'No job to cancel.'
    if current_workspace is None:
        current_workspace = constants.SKYPILOT_DEFAULT_WORKSPACE

    cancelled_job_ids: List[int] = []
    wrong_workspace_job_ids: List[int] = []
    for job_id in job_ids:
        # Check the status of the managed job status. If it is in
        # terminal state, we can safely skip it.
        job_status = managed_job_state.get_status(job_id)
        if job_status is None:
            logger.info(f'Job {job_id} not found. Skipped.')
            continue
        elif job_status.is_terminal():
            logger.info(f'Job {job_id} is already in terminal state '
                        f'{job_status.value}. Skipped.')
            continue
        elif job_status == managed_job_state.ManagedJobStatus.PENDING:
            # the if is a short circuit, this will be atomic.
            cancelled = managed_job_state.set_pending_cancelled(job_id)
            if cancelled:
                cancelled_job_ids.append(job_id)
                continue

        update_managed_jobs_statuses(job_id)

        job_controller_pid = managed_job_state.get_job_controller_pid(job_id)
        if job_controller_pid is not None and job_controller_pid < 0:
            # This is a consolidated job controller, so we need to cancel the
            # with the controller server API
            try:
                # we create a file as a signal to the controller server
                signal_file = pathlib.Path(
                    managed_job_constants.CONSOLIDATED_SIGNAL_PATH, f'{job_id}')
                signal_file.touch()
                cancelled_job_ids.append(job_id)
            except OSError as e:
                logger.error(f'Failed to cancel job {job_id} '
                             f'with controller server: {e}')
                # don't add it to the to be cancelled job ids, since we don't
                # know for sure yet.
                continue
            continue

        job_workspace = managed_job_state.get_workspace(job_id)
        if current_workspace is not None and job_workspace != current_workspace:
            wrong_workspace_job_ids.append(job_id)
            continue

        # Send the signal to the jobs controller.
        signal_file = (pathlib.Path(
            managed_job_constants.SIGNAL_FILE_PREFIX.format(job_id)))
        # Filelock is needed to prevent race condition between signal
        # check/removal and signal writing.
        with filelock.FileLock(str(signal_file) + '.lock'):
            with signal_file.open('w', encoding='utf-8') as f:
                f.write(UserSignal.CANCEL.value)
                f.flush()
        cancelled_job_ids.append(job_id)

    wrong_workspace_job_str = ''
    if wrong_workspace_job_ids:
        plural = 's' if len(wrong_workspace_job_ids) > 1 else ''
        plural_verb = 'are' if len(wrong_workspace_job_ids) > 1 else 'is'
        wrong_workspace_job_str = (
            f' Job{plural} with ID{plural}'
            f' {", ".join(map(str, wrong_workspace_job_ids))} '
            f'{plural_verb} skipped as they are not in the active workspace '
            f'{current_workspace!r}. Check the workspace of the job with: '
            f'sky jobs queue')

    if not cancelled_job_ids:
        return f'No job to cancel.{wrong_workspace_job_str}'
    identity_str = f'Job with ID {cancelled_job_ids[0]} is'
    if len(cancelled_job_ids) > 1:
        cancelled_job_ids_str = ', '.join(map(str, cancelled_job_ids))
        identity_str = f'Jobs with IDs {cancelled_job_ids_str} are'

    msg = f'{identity_str} scheduled to be cancelled.{wrong_workspace_job_str}'
    return msg


def cancel_job_by_name(job_name: str,
                       current_workspace: Optional[str] = None) -> str:
    """Cancel a job by name."""
    job_ids = managed_job_state.get_nonterminal_job_ids_by_name(job_name)
    if not job_ids:
        return f'No running job found with name {job_name!r}.'
    if len(job_ids) > 1:
        return (f'{colorama.Fore.RED}Multiple running jobs found '
                f'with name {job_name!r}.\n'
                f'Job IDs: {job_ids}{colorama.Style.RESET_ALL}')
    msg = cancel_jobs_by_id(job_ids, current_workspace=current_workspace)
    return f'{job_name!r} {msg}'


def cancel_jobs_by_pool(pool_name: str,
                        current_workspace: Optional[str] = None) -> str:
    """Cancel all jobs in a pool."""
    job_ids = managed_job_state.get_nonterminal_job_ids_by_pool(pool_name)
    if not job_ids:
        return f'No running job found in pool {pool_name!r}.'
    return cancel_jobs_by_id(job_ids, current_workspace=current_workspace)


def stream_logs_by_id(job_id: int,
                      follow: bool = True,
                      tail: Optional[int] = None) -> Tuple[str, int]:
    """Stream logs by job id.

    Returns:
        A tuple containing the log message and an exit code based on success or
        failure of the job. 0 if success, 100 if the job failed.
        See exceptions.JobExitCode for possible exit codes.
    """

    def should_keep_logging(status: managed_job_state.ManagedJobStatus) -> bool:
        # If we see CANCELLING, just exit - we could miss some job logs but the
        # job will be terminated momentarily anyway so we don't really care.
        return (not status.is_terminal() and
                status != managed_job_state.ManagedJobStatus.CANCELLING)

    msg = _JOB_WAITING_STATUS_MESSAGE.format(status_str='', job_id=job_id)
    status_display = rich_utils.safe_status(msg)
    num_tasks = managed_job_state.get_num_tasks(job_id)

    with status_display:
        prev_msg = msg
        while (managed_job_status :=
               managed_job_state.get_status(job_id)) is None:
            time.sleep(1)

        if not should_keep_logging(managed_job_status):
            job_msg = ''
            if managed_job_status.is_failed():
                job_msg = ('\nFailure reason: '
                           f'{managed_job_state.get_failure_reason(job_id)}')
            log_file_exists = False
            task_info = managed_job_state.get_all_task_ids_names_statuses_logs(
                job_id)
            num_tasks = len(task_info)
            for task_id, task_name, task_status, log_file in task_info:
                if log_file:
                    log_file_exists = True
                    task_str = (f'Task {task_name}({task_id})'
                                if task_name else f'Task {task_id}')
                    if num_tasks > 1:
                        print(f'=== {task_str} ===')
                    with open(os.path.expanduser(log_file),
                              'r',
                              encoding='utf-8') as f:
                        # Stream the logs to the console without reading the
                        # whole file into memory.
                        start_streaming = False
                        read_from: Union[TextIO, Deque[str]] = f
                        if tail is not None:
                            assert tail > 0
                            # Read only the last 'tail' lines using deque
                            read_from = collections.deque(f, maxlen=tail)
                            # We set start_streaming to True here in case
                            # truncating the log file removes the line that
                            # contains LOG_FILE_START_STREAMING_AT. This does
                            # not cause issues for log files shorter than tail
                            # because tail_logs in sky/skylet/log_lib.py also
                            # handles LOG_FILE_START_STREAMING_AT.
                            start_streaming = True
                        for line in read_from:
                            if log_lib.LOG_FILE_START_STREAMING_AT in line:
                                start_streaming = True
                            if start_streaming:
                                print(line, end='', flush=True)
                    if num_tasks > 1:
                        # Add the "Task finished" message for terminal states
                        if task_status.is_terminal():
                            print(ux_utils.finishing_message(
                                f'{task_str} finished '
                                f'(status: {task_status.value}).'),
                                  flush=True)
            if log_file_exists:
                # Add the "Job finished" message for terminal states
                if managed_job_status.is_terminal():
                    print(ux_utils.finishing_message(
                        f'Job finished (status: {managed_job_status.value}).'),
                          flush=True)
                return '', exceptions.JobExitCode.from_managed_job_status(
                    managed_job_status)
            return (f'{colorama.Fore.YELLOW}'
                    f'Job {job_id} is already in terminal state '
                    f'{managed_job_status.value}. For more details, run: '
                    f'sky jobs logs --controller {job_id}'
                    f'{colorama.Style.RESET_ALL}'
                    f'{job_msg}',
                    exceptions.JobExitCode.from_managed_job_status(
                        managed_job_status))
        backend = backends.CloudVmRayBackend()
        task_id, managed_job_status = (
            managed_job_state.get_latest_task_id_status(job_id))

        # We wait for managed_job_status to be not None above. Once we see that
        # it's not None, we don't expect it to every become None again.
        assert managed_job_status is not None, (job_id, task_id,
                                                managed_job_status)

        while should_keep_logging(managed_job_status):
            handle = None
            job_id_to_tail = None
            if task_id is not None:
                pool = managed_job_state.get_pool_from_job_id(job_id)
                if pool is not None:
                    cluster_name, job_id_to_tail = (
                        managed_job_state.get_pool_submit_info(job_id))
                else:
                    task_name = managed_job_state.get_task_name(job_id, task_id)
                    cluster_name = generate_managed_job_cluster_name(
                        task_name, job_id)
                if cluster_name is not None:
                    handle = global_user_state.get_handle_from_cluster_name(
                        cluster_name)

            # Check the handle: The cluster can be preempted and removed from
            # the table before the managed job state is updated by the
            # controller. In this case, we should skip the logging, and wait for
            # the next round of status check.
            if (handle is None or managed_job_status !=
                    managed_job_state.ManagedJobStatus.RUNNING):
                status_str = ''
                if (managed_job_status is not None and managed_job_status !=
                        managed_job_state.ManagedJobStatus.RUNNING):
                    status_str = f' (status: {managed_job_status.value})'
                logger.debug(
                    f'INFO: The log is not ready yet{status_str}. '
                    f'Waiting for {JOB_STATUS_CHECK_GAP_SECONDS} seconds.')
                msg = _JOB_WAITING_STATUS_MESSAGE.format(status_str=status_str,
                                                         job_id=job_id)
                if msg != prev_msg:
                    status_display.update(msg)
                    prev_msg = msg
                time.sleep(JOB_STATUS_CHECK_GAP_SECONDS)
                task_id, managed_job_status = (
                    managed_job_state.get_latest_task_id_status(job_id))
                assert managed_job_status is not None, (job_id, task_id,
                                                        managed_job_status)
                continue
            assert (managed_job_status ==
                    managed_job_state.ManagedJobStatus.RUNNING)
            assert isinstance(handle, backends.CloudVmRayResourceHandle), handle
            status_display.stop()
            tail_param = tail if tail is not None else 0
            returncode = backend.tail_logs(handle,
                                           job_id=job_id_to_tail,
                                           managed_job_id=job_id,
                                           follow=follow,
                                           tail=tail_param)
            if returncode in [rc.value for rc in exceptions.JobExitCode]:
                # If the log tailing exits with a known exit code we can safely
                # break the loop because it indicates the tailing process
                # succeeded (even though the real job can be SUCCEEDED or
                # FAILED). We use the status in job queue to show the
                # information, as the ManagedJobStatus is not updated yet.
                job_statuses = backend.get_job_status(handle, stream_logs=False)
                job_status = list(job_statuses.values())[0]
                assert job_status is not None, 'No job found.'
                assert task_id is not None, job_id

                if job_status != job_lib.JobStatus.CANCELLED:
                    if not follow:
                        break

                    # Logs for retrying failed tasks.
                    if (job_status
                            in job_lib.JobStatus.user_code_failure_states()):
                        task_specs = managed_job_state.get_task_specs(
                            job_id, task_id)
                        if task_specs.get('max_restarts_on_errors', 0) == 0:
                            # We don't need to wait for the managed job status
                            # update, as the job is guaranteed to be in terminal
                            # state afterwards.
                            break
                        print()
                        status_display.update(
                            ux_utils.spinner_message(
                                'Waiting for next restart for the failed task'))
                        status_display.start()

                        def is_managed_job_status_updated(
                            status: Optional[managed_job_state.ManagedJobStatus]
                        ) -> bool:
                            """Check if local managed job status reflects remote
                            job failure.

                            Ensures synchronization between remote cluster
                            failure detection (JobStatus.FAILED) and controller
                            retry logic.
                            """
                            return (status !=
                                    managed_job_state.ManagedJobStatus.RUNNING)

                        while not is_managed_job_status_updated(
                                managed_job_status :=
                                managed_job_state.get_status(job_id)):
                            time.sleep(JOB_STATUS_CHECK_GAP_SECONDS)
                        assert managed_job_status is not None, (
                            job_id, managed_job_status)
                        continue

                    if task_id == num_tasks - 1:
                        break

                    # The log for the current job is finished. We need to
                    # wait until next job to be started.
                    logger.debug(
                        f'INFO: Log for the current task ({task_id}) '
                        'is finished. Waiting for the next task\'s log '
                        'to be started.')
                    # Add a newline to avoid the status display below
                    # removing the last line of the task output.
                    print()
                    status_display.update(
                        ux_utils.spinner_message(
                            f'Waiting for the next task: {task_id + 1}'))
                    status_display.start()
                    original_task_id = task_id
                    while True:
                        task_id, managed_job_status = (
                            managed_job_state.get_latest_task_id_status(job_id))
                        if original_task_id != task_id:
                            break
                        time.sleep(JOB_STATUS_CHECK_GAP_SECONDS)
                    assert managed_job_status is not None, (job_id, task_id,
                                                            managed_job_status)
                    continue

                # The job can be cancelled by the user or the controller (when
                # the cluster is partially preempted).
                logger.debug(
                    'INFO: Job is cancelled. Waiting for the status update in '
                    f'{JOB_STATUS_CHECK_GAP_SECONDS} seconds.')
            else:
                logger.debug(
                    f'INFO: (Log streaming) Got return code {returncode}. '
                    f'Retrying in {JOB_STATUS_CHECK_GAP_SECONDS} seconds.')
            # Finish early if the managed job status is already in terminal
            # state.
            managed_job_status = managed_job_state.get_status(job_id)
            assert managed_job_status is not None, job_id
            if not should_keep_logging(managed_job_status):
                break
            logger.info(f'{colorama.Fore.YELLOW}The job cluster is preempted '
                        f'or failed.{colorama.Style.RESET_ALL}')
            msg = _JOB_CANCELLED_MESSAGE
            status_display.update(msg)
            prev_msg = msg
            status_display.start()
            # If the tailing fails, it is likely that the cluster fails, so we
            # wait a while to make sure the managed job state is updated by the
            # controller, and check the managed job queue again.
            # Wait a bit longer than the controller, so as to make sure the
            # managed job state is updated.
            time.sleep(3 * JOB_STATUS_CHECK_GAP_SECONDS)
            managed_job_status = managed_job_state.get_status(job_id)
            assert managed_job_status is not None, (job_id, managed_job_status)

    # The managed_job_status may not be in terminal status yet, since the
    # controller has not updated the managed job state yet. We wait for a while,
    # until the managed job state is updated.
    wait_seconds = 0
    managed_job_status = managed_job_state.get_status(job_id)
    assert managed_job_status is not None, job_id
    while (should_keep_logging(managed_job_status) and follow and
           wait_seconds < _FINAL_JOB_STATUS_WAIT_TIMEOUT_SECONDS):
        time.sleep(1)
        wait_seconds += 1
        managed_job_status = managed_job_state.get_status(job_id)
        assert managed_job_status is not None, job_id

    if not follow and not managed_job_status.is_terminal():
        # The job is not in terminal state and we are not following,
        # just return.
        return '', exceptions.JobExitCode.SUCCEEDED
    logger.info(
        ux_utils.finishing_message(f'Managed job finished: {job_id} '
                                   f'(status: {managed_job_status.value}).'))
    return '', exceptions.JobExitCode.from_managed_job_status(
        managed_job_status)


def stream_logs(job_id: Optional[int],
                job_name: Optional[str],
                controller: bool = False,
                follow: bool = True,
                tail: Optional[int] = None) -> Tuple[str, int]:
    """Stream logs by job id or job name.

    Returns:
        A tuple containing the log message and the exit code based on success
        or failure of the job. 0 if success, 100 if the job failed.
        See exceptions.JobExitCode for possible exit codes.
    """
    if job_id is None and job_name is None:
        job_id = managed_job_state.get_latest_job_id()
        if job_id is None:
            return 'No managed job found.', exceptions.JobExitCode.NOT_FOUND

    if controller:
        if job_id is None:
            assert job_name is not None
            managed_jobs = managed_job_state.get_managed_jobs()
            # We manually filter the jobs by name, instead of using
            # get_nonterminal_job_ids_by_name, as with `controller=True`, we
            # should be able to show the logs for jobs in terminal states.
            managed_job_ids: Set[int] = {
                job['job_id']
                for job in managed_jobs
                if job['job_name'] == job_name
            }
            if not managed_job_ids:
                return (f'No managed job found with name {job_name!r}.',
                        exceptions.JobExitCode.NOT_FOUND)
            if len(managed_job_ids) > 1:
                job_ids_str = ', '.join(
                    str(job_id) for job_id in managed_job_ids)
                with ux_utils.print_exception_no_traceback():
                    raise ValueError(
                        f'Multiple managed jobs found with name {job_name!r} '
                        f'(Job IDs: {job_ids_str}). Please specify the job_id '
                        'instead.')
            job_id = managed_job_ids.pop()
        assert job_id is not None, (job_id, job_name)

        controller_log_path = os.path.join(
            os.path.expanduser(managed_job_constants.JOBS_CONTROLLER_LOGS_DIR),
            f'{job_id}.log')
        job_status = None

        # Wait for the log file to be written
        while not os.path.exists(controller_log_path):
            if not follow:
                # Assume that the log file hasn't been written yet. Since we
                # aren't following, just return.
                return '', exceptions.JobExitCode.SUCCEEDED

            job_status = managed_job_state.get_status(job_id)
            if job_status is None:
                with ux_utils.print_exception_no_traceback():
                    raise ValueError(f'Job {job_id} not found.')
            if job_status.is_terminal():
                # Don't keep waiting. If the log file is not created by this
                # point, it never will be. This job may have been submitted
                # using an old version that did not create the log file, so this
                # is not considered an exceptional case.
                return '', exceptions.JobExitCode.from_managed_job_status(
                    job_status)

            time.sleep(log_lib.SKY_LOG_WAITING_GAP_SECONDS)

        # This code is based on log_lib.tail_logs. We can't use that code
        # exactly because state works differently between managed jobs and
        # normal jobs.
        with open(controller_log_path, 'r', newline='', encoding='utf-8') as f:
            # Note: we do not need to care about start_stream_at here, since
            # that should be in the job log printed above.
            read_from: Union[TextIO, Deque[str]] = f
            if tail is not None:
                assert tail > 0
                # Read only the last 'tail' lines efficiently using deque
                read_from = collections.deque(f, maxlen=tail)
            for line in read_from:
                print(line, end='')
            # Flush.
            print(end='', flush=True)

            if follow:
                while True:
                    # Print all new lines, if there are any.
                    line = f.readline()
                    while line is not None and line != '':
                        print(line, end='')
                        line = f.readline()

                    # Flush.
                    print(end='', flush=True)

                    # Check if the job if finished.
                    # TODO(cooperc): The controller can still be
                    # cleaning up if job is in a terminal status
                    # (e.g. SUCCEEDED). We want to follow those logs
                    # too. Use DONE instead?
                    job_status = managed_job_state.get_status(job_id)
                    assert job_status is not None, (job_id, job_name)
                    if job_status.is_terminal():
                        break

                    time.sleep(log_lib.SKY_LOG_TAILING_GAP_SECONDS)

                # Wait for final logs to be written.
                time.sleep(1 + log_lib.SKY_LOG_TAILING_GAP_SECONDS)

            # Print any remaining logs including incomplete line.
            print(f.read(), end='', flush=True)

        if follow:
            return ux_utils.finishing_message(
                f'Job finished (status: {job_status}).'
            ), exceptions.JobExitCode.from_managed_job_status(job_status)

        return '', exceptions.JobExitCode.SUCCEEDED

    if job_id is None:
        assert job_name is not None
        job_ids = managed_job_state.get_nonterminal_job_ids_by_name(job_name)
        if not job_ids:
            return (f'No running managed job found with name {job_name!r}.',
                    exceptions.JobExitCode.NOT_FOUND)
        if len(job_ids) > 1:
            raise ValueError(
                f'Multiple running jobs found with name {job_name!r}.')
        job_id = job_ids[0]

    return stream_logs_by_id(job_id, follow, tail)


def dump_managed_job_queue(
    skip_finished: bool = False,
    accessible_workspaces: Optional[List[str]] = None,
    job_ids: Optional[List[int]] = None,
    workspace_match: Optional[str] = None,
    name_match: Optional[str] = None,
    pool_match: Optional[str] = None,
    page: Optional[int] = None,
    limit: Optional[int] = None,
    user_hashes: Optional[List[Optional[str]]] = None,
    statuses: Optional[List[str]] = None,
) -> str:
    return message_utils.encode_payload(
        get_managed_job_queue(skip_finished, accessible_workspaces, job_ids,
                              workspace_match, name_match, pool_match, page,
                              limit, user_hashes, statuses))


def get_managed_job_queue(
    skip_finished: bool = False,
    accessible_workspaces: Optional[List[str]] = None,
    job_ids: Optional[List[int]] = None,
    workspace_match: Optional[str] = None,
    name_match: Optional[str] = None,
    pool_match: Optional[str] = None,
    page: Optional[int] = None,
    limit: Optional[int] = None,
    user_hashes: Optional[List[Optional[str]]] = None,
    statuses: Optional[List[str]] = None,
) -> Dict[str, Any]:
    # Make sure to get all jobs - some logic below (e.g. high priority job
    # detection) requires a full view of the jobs table.
    jobs = managed_job_state.get_managed_jobs()

    # Figure out what the highest priority blocking job is. We need to know in
    # order to determine if other jobs are blocked by a higher priority job, or
    # just by the limited controller resources.
    highest_blocking_priority = constants.MIN_PRIORITY
    for job in jobs:
        if job['schedule_state'] not in (
                # LAUNCHING and ALIVE_BACKOFF jobs will block other jobs with
                # lower priority.
                managed_job_state.ManagedJobScheduleState.LAUNCHING,
                managed_job_state.ManagedJobScheduleState.ALIVE_BACKOFF,
                # It's possible for a WAITING/ALIVE_WAITING job to be ready to
                # launch, but the scheduler just hasn't run yet.
                managed_job_state.ManagedJobScheduleState.WAITING,
                managed_job_state.ManagedJobScheduleState.ALIVE_WAITING):
            # This job will not block others.
            continue

        priority = job.get('priority')
        if priority is not None and priority > highest_blocking_priority:
            highest_blocking_priority = priority

    total_no_filter = len(jobs)

    if user_hashes:
        jobs = [
            job for job in jobs if job.get('user_hash', None) in user_hashes
        ]
    if accessible_workspaces:
        jobs = [
            job for job in jobs
            if job.get('workspace', constants.SKYPILOT_DEFAULT_WORKSPACE) in
            accessible_workspaces
        ]
    if skip_finished:
        # Filter out the finished jobs. If a multi-task job is partially
        # finished, we will include all its tasks.
        non_finished_tasks = list(
            filter(
                lambda job: not managed_job_state.ManagedJobStatus(job[
                    'status']).is_terminal(), jobs))
        non_finished_job_ids = {job['job_id'] for job in non_finished_tasks}
        jobs = list(
            filter(lambda job: job['job_id'] in non_finished_job_ids, jobs))
    if job_ids:
        jobs = [job for job in jobs if job['job_id'] in job_ids]

    jobs, total, status_counts = filter_jobs(jobs,
                                             workspace_match,
                                             name_match,
                                             pool_match,
                                             page,
                                             limit,
                                             statuses=statuses)

    job_ids = set(job['job_id'] for job in jobs)
    job_id_to_pool_info = (
        managed_job_state.get_pool_and_submit_info_from_job_ids(job_ids))
    cluster_names: Dict[int, str] = {}
    for job in jobs:
        # pool info is (pool, cluster_name, job_id_on_pool_cluster)
        pool_info = job_id_to_pool_info.get(job['job_id'], None)
        if pool_info and pool_info[0]:
            cluster_name = pool_info[1]
        else:
            cluster_name = generate_managed_job_cluster_name(
                job['task_name'], job['job_id'])
        cluster_names[job['job_id']] = cluster_name
    cluster_name_to_handles = global_user_state.get_handles_from_cluster_names(
        set(cluster_names.values()))

    for job in jobs:
        end_at = job['end_at']
        if end_at is None:
            end_at = time.time()

        job_submitted_at = job['last_recovered_at'] - job['job_duration']
        if job['status'] == managed_job_state.ManagedJobStatus.RECOVERING:
            # When job is recovering, the duration is exact job['job_duration']
            job_duration = job['job_duration']
        elif job_submitted_at > 0:
            job_duration = end_at - job_submitted_at
        else:
            # When job_start_at <= 0, that means the last_recovered_at is not
            # set yet, i.e. the job is not started.
            job_duration = 0
        job['job_duration'] = job_duration
        job['status'] = job['status'].value
        job['schedule_state'] = job['schedule_state'].value

        cluster_name = cluster_names[job['job_id']]
        handle = cluster_name_to_handles.get(cluster_name, None)
        if isinstance(handle, backends.CloudVmRayResourceHandle):
            resources_str = resources_utils.get_readable_resources_repr(
                handle, simplify=True)
            resources_str_full = resources_utils.get_readable_resources_repr(
                handle, simplify=False)
            job['cluster_resources'] = resources_str
            job['cluster_resources_full'] = resources_str_full
            job['cloud'] = str(handle.launched_resources.cloud)
            job['region'] = handle.launched_resources.region
            job['zone'] = handle.launched_resources.zone
            job['infra'] = infra_utils.InfraInfo(
                str(handle.launched_resources.cloud),
                handle.launched_resources.region,
                handle.launched_resources.zone).formatted_str()
            job['accelerators'] = handle.launched_resources.accelerators
        else:
            # FIXME(zongheng): display the last cached values for these.
            job['cluster_resources'] = '-'
            job['cluster_resources_full'] = '-'
            job['cloud'] = '-'
            job['region'] = '-'
            job['zone'] = '-'
            job['infra'] = '-'

        # Add details about schedule state / backoff.
        state_details = None
        if job['schedule_state'] == 'ALIVE_BACKOFF':
            state_details = 'In backoff, waiting for resources'
        elif job['schedule_state'] in ('WAITING', 'ALIVE_WAITING'):
            priority = job.get('priority')
            if (priority is not None and priority < highest_blocking_priority):
                # Job is lower priority than some other blocking job.
                state_details = 'Waiting for higher priority jobs to launch'
            else:
                state_details = 'Waiting for other jobs to launch'

        if state_details and job['failure_reason']:
            job['details'] = f'{state_details} - {job["failure_reason"]}'
        elif state_details:
            job['details'] = state_details
        elif job['failure_reason']:
            job['details'] = f'Failure: {job["failure_reason"]}'
        else:
            job['details'] = None

    return {
        'jobs': jobs,
        'total': total,
        'total_no_filter': total_no_filter,
        'status_counts': status_counts
    }


def filter_jobs(
    jobs: List[Dict[str, Any]],
    workspace_match: Optional[str],
    name_match: Optional[str],
    pool_match: Optional[str],
    page: Optional[int],
    limit: Optional[int],
    user_match: Optional[str] = None,
    enable_user_match: bool = False,
    statuses: Optional[List[str]] = None,
) -> Tuple[List[Dict[str, Any]], int, Dict[str, int]]:
    """Filter jobs based on the given criteria.

    Args:
        jobs: List of jobs to filter.
        workspace_match: Workspace name to filter.
        name_match: Job name to filter.
        pool_match: Pool name to filter.
        page: Page to filter.
        limit: Limit to filter.
        user_match: User name to filter.
        enable_user_match: Whether to enable user match.
        statuses: Statuses to filter.

    Returns:
        List of filtered jobs
        Total number of jobs
        Dictionary of status counts
    """

    # TODO(hailong): refactor the whole function including the
    # `dump_managed_job_queue()` to use DB filtering.

    def _pattern_matches(job: Dict[str, Any], key: str,
                         pattern: Optional[str]) -> bool:
        if pattern is None:
            return True
        if key not in job:
            return False
        value = job[key]
        if not value:
            return False
        return pattern in str(value)

    def _handle_page_and_limit(
        result: List[Dict[str, Any]],
        page: Optional[int],
        limit: Optional[int],
    ) -> List[Dict[str, Any]]:
        if page is None and limit is None:
            return result
        assert page is not None and limit is not None, (page, limit)
        # page starts from 1
        start = (page - 1) * limit
        end = min(start + limit, len(result))
        return result[start:end]

    status_counts: Dict[str, int] = collections.defaultdict(int)
    result = []
    checks = [
        ('workspace', workspace_match),
        ('job_name', name_match),
        ('pool', pool_match),
    ]
    if enable_user_match:
        checks.append(('user_name', user_match))

    for job in jobs:
        if not all(
                _pattern_matches(job, key, pattern) for key, pattern in checks):
            continue
        status_counts[job['status'].value] += 1
        if statuses:
            if job['status'].value not in statuses:
                continue
        result.append(job)

    total = len(result)

    return _handle_page_and_limit(result, page, limit), total, status_counts


def load_managed_job_queue(
    payload: str
) -> Tuple[List[Dict[str, Any]], int, ManagedJobQueueResultType, int, Dict[
        str, int]]:
    """Load job queue from json string."""
    result = message_utils.decode_payload(payload)
    result_type = ManagedJobQueueResultType.DICT
    status_counts: Dict[str, int] = {}
    if isinstance(result, dict):
        jobs: List[Dict[str, Any]] = result['jobs']
        total: int = result['total']
        status_counts = result.get('status_counts', {})
        total_no_filter: int = result.get('total_no_filter', total)
    else:
        jobs = result
        total = len(jobs)
        total_no_filter = total
        result_type = ManagedJobQueueResultType.LIST

    job_id_to_user_hash: Dict[int, str] = {}
    for job in jobs:
        if 'user_hash' in job and job['user_hash'] is not None:
            # Skip jobs that do not have user_hash info.
            # TODO(cooperc): Remove check before 0.12.0.
            job_id_to_user_hash[job['job_id']] = job['user_hash']
    user_hash_to_user = global_user_state.get_users(
        job_id_to_user_hash.values())

    for job in jobs:
        job['status'] = managed_job_state.ManagedJobStatus(job['status'])
        if job['job_id'] in job_id_to_user_hash:
            user_hash = job_id_to_user_hash[job['job_id']]
            user = user_hash_to_user.get(user_hash, None)
            job['user_name'] = user.name if user is not None else None
    return jobs, total, result_type, total_no_filter, status_counts


def _get_job_status_from_tasks(
    job_tasks: Union[List[responses.ManagedJobRecord], List[Dict[str, Any]]]
) -> Tuple[managed_job_state.ManagedJobStatus, int]:
    """Get the current task status and the current task id for a job."""
    managed_task_status = managed_job_state.ManagedJobStatus.SUCCEEDED
    current_task_id = 0
    for task in job_tasks:
        managed_task_status = task['status']
        current_task_id = task['task_id']

        # Use the first non-succeeded status.
        if managed_task_status != managed_job_state.ManagedJobStatus.SUCCEEDED:
            # TODO(zhwu): we should not blindly use the first non-
            # succeeded as the status could be changed to PENDING
            # when going from one task to the next one, which can be
            # confusing.
            break
    return managed_task_status, current_task_id


@typing.overload
def format_job_table(tasks: List[Dict[str, Any]],
                     show_all: bool,
                     show_user: bool,
                     return_rows: Literal[False] = False,
                     max_jobs: Optional[int] = None) -> str:
    ...


@typing.overload
def format_job_table(tasks: List[Dict[str, Any]],
                     show_all: bool,
                     show_user: bool,
                     return_rows: Literal[True],
                     max_jobs: Optional[int] = None) -> List[List[str]]:
    ...


def format_job_table(
        tasks: List[Dict[str, Any]],
        show_all: bool,
        show_user: bool,
        return_rows: bool = False,
        max_jobs: Optional[int] = None) -> Union[str, List[List[str]]]:
    """Returns managed jobs as a formatted string.

    Args:
        jobs: A list of managed jobs.
        show_all: Whether to show all columns.
        max_jobs: The maximum number of jobs to show in the table.
        return_rows: If True, return the rows as a list of strings instead of
          all rows concatenated into a single string.

    Returns: A formatted string of managed jobs, if not `return_rows`; otherwise
      a list of "rows" (each of which is a list of str).
    """
    jobs = collections.defaultdict(list)
    # Check if the tasks have user information from kubernetes.
    # This is only used for sky status --kubernetes.
    tasks_have_k8s_user = any([task.get('user') for task in tasks])
    if max_jobs and tasks_have_k8s_user:
        raise ValueError('max_jobs is not supported when tasks have user info.')

    def get_hash(task):
        if tasks_have_k8s_user:
            return (task['user'], task['job_id'])
        return task['job_id']

    for task in tasks:
        # The tasks within the same job_id are already sorted
        # by the task_id.
        jobs[get_hash(task)].append(task)

    status_counts: Dict[str, int] = collections.defaultdict(int)
    workspaces = set()
    for job_tasks in jobs.values():
        managed_job_status = _get_job_status_from_tasks(job_tasks)[0]
        if not managed_job_status.is_terminal():
            status_counts[managed_job_status.value] += 1
        workspaces.add(job_tasks[0].get('workspace',
                                        constants.SKYPILOT_DEFAULT_WORKSPACE))

    show_workspace = len(workspaces) > 1 or show_all

    user_cols: List[str] = []
    if show_user:
        user_cols = ['USER']
        if show_all:
            user_cols.append('USER_ID')

    columns = [
        'ID',
        'TASK',
        *(['WORKSPACE'] if show_workspace else []),
        'NAME',
        *user_cols,
        'REQUESTED',
        'SUBMITTED',
        'TOT. DURATION',
        'JOB DURATION',
        '#RECOVERIES',
        'STATUS',
        'POOL',
    ]
    if show_all:
        # TODO: move SCHED. STATE to a separate flag (e.g. --debug)
        columns += [
            'WORKER_CLUSTER',
            'WORKER_JOB_ID',
            'STARTED',
            'INFRA',
            'RESOURCES',
            'SCHED. STATE',
            'DETAILS',
            'GIT_COMMIT',
        ]
    if tasks_have_k8s_user:
        columns.insert(0, 'USER')
    job_table = log_utils.create_table(columns)

    status_counts: Dict[str, int] = collections.defaultdict(int)
    for task in tasks:
        if not task['status'].is_terminal():
            status_counts[task['status'].value] += 1

    all_tasks = tasks
    if max_jobs is not None:
        all_tasks = tasks[:max_jobs]
    jobs = collections.defaultdict(list)
    for task in all_tasks:
        # The tasks within the same job_id are already sorted
        # by the task_id.
        jobs[get_hash(task)].append(task)

    def generate_details(details: Optional[str],
                         failure_reason: Optional[str]) -> str:
        if details is not None:
            return details
        if failure_reason is not None:
            return f'Failure: {failure_reason}'
        return '-'

    def get_user_column_values(task: Dict[str, Any]) -> List[str]:
        user_values: List[str] = []
        if show_user:
            user_name = '-'  # default value

            task_user_name = task.get('user_name', None)
            task_user_hash = task.get('user_hash', None)
            if task_user_name is not None:
                user_name = task_user_name
            elif task_user_hash is not None:
                # Fallback to the user hash if we are somehow missing the name.
                user_name = task_user_hash

            user_values = [user_name]

            if show_all:
                user_values.append(
                    task_user_hash if task_user_hash is not None else '-')

        return user_values

    for job_hash, job_tasks in jobs.items():
        if show_all:
            schedule_state = job_tasks[0]['schedule_state']
        workspace = job_tasks[0].get('workspace',
                                     constants.SKYPILOT_DEFAULT_WORKSPACE)

        if len(job_tasks) > 1:
            # Aggregate the tasks into a new row in the table.
            job_name = job_tasks[0]['job_name']
            job_duration = 0
            submitted_at = None
            end_at: Optional[int] = 0
            recovery_cnt = 0
            managed_job_status, current_task_id = _get_job_status_from_tasks(
                job_tasks)
            for task in job_tasks:
                job_duration += task['job_duration']
                if task['submitted_at'] is not None:
                    if (submitted_at is None or
                            submitted_at > task['submitted_at']):
                        submitted_at = task['submitted_at']
                if task['end_at'] is not None:
                    if end_at is not None and end_at < task['end_at']:
                        end_at = task['end_at']
                else:
                    end_at = None
                recovery_cnt += task['recovery_count']

            job_duration = log_utils.readable_time_duration(0,
                                                            job_duration,
                                                            absolute=True)
            submitted = log_utils.readable_time_duration(submitted_at)
            total_duration = log_utils.readable_time_duration(submitted_at,
                                                              end_at,
                                                              absolute=True)

            status_str = managed_job_status.colored_str()
            if not managed_job_status.is_terminal():
                status_str += f' (task: {current_task_id})'

            user_values = get_user_column_values(job_tasks[0])

            pool = job_tasks[0].get('pool')
            if pool is None:
                pool = '-'

            job_id = job_hash[1] if tasks_have_k8s_user else job_hash
            job_values = [
                job_id,
                '',
                *([''] if show_workspace else []),
                job_name,
                *user_values,
                '-',
                submitted,
                total_duration,
                job_duration,
                recovery_cnt,
                status_str,
                pool,
            ]
            if show_all:
                details = job_tasks[current_task_id].get('details')
                failure_reason = job_tasks[current_task_id]['failure_reason']
                job_values.extend([
                    '-',
                    '-',
                    '-',
                    '-',
                    '-',
                    job_tasks[0]['schedule_state'],
                    generate_details(details, failure_reason),
                    job_tasks[0].get('metadata', {}).get('git_commit', '-'),
                ])
            if tasks_have_k8s_user:
                job_values.insert(0, job_tasks[0].get('user', '-'))
            job_table.add_row(job_values)

        for task in job_tasks:
            # The job['job_duration'] is already calculated in
            # dump_managed_job_queue().
            job_duration = log_utils.readable_time_duration(
                0, task['job_duration'], absolute=True)
            submitted = log_utils.readable_time_duration(task['submitted_at'])
            user_values = get_user_column_values(task)
            task_workspace = '-' if len(job_tasks) > 1 else workspace
            pool = task.get('pool')
            if pool is None:
                pool = '-'
            values = [
                task['job_id'] if len(job_tasks) == 1 else ' \u21B3',
                task['task_id'] if len(job_tasks) > 1 else '-',
                *([task_workspace] if show_workspace else []),
                task['task_name'],
                *user_values,
                task['resources'],
                # SUBMITTED
                submitted if submitted != '-' else submitted,
                # TOT. DURATION
                log_utils.readable_time_duration(task['submitted_at'],
                                                 task['end_at'],
                                                 absolute=True),
                job_duration,
                task['recovery_count'],
                task['status'].colored_str(),
                pool,
            ]
            if show_all:
                # schedule_state is only set at the job level, so if we have
                # more than one task, only display on the aggregated row.
                schedule_state = (task['schedule_state']
                                  if len(job_tasks) == 1 else '-')
                infra_str = task.get('infra')
                if infra_str is None:
                    cloud = task.get('cloud')
                    if cloud is None:
                        # Backward compatibility for old jobs controller without
                        # cloud info returned, we parse it from the cluster
                        # resources
                        # TODO(zhwu): remove this after 0.12.0
                        cloud = task['cluster_resources'].split('(')[0].split(
                            'x')[-1]
                        task['cluster_resources'] = task[
                            'cluster_resources'].replace(f'{cloud}(',
                                                         '(').replace(
                                                             'x ', 'x')
                    region = task['region']
                    zone = task.get('zone')
                    if cloud == '-':
                        cloud = None
                    if region == '-':
                        region = None
                    if zone == '-':
                        zone = None
                    infra_str = infra_utils.InfraInfo(cloud, region,
                                                      zone).formatted_str()
                values.extend([
                    task.get('current_cluster_name', '-'),
                    task.get('job_id_on_pool_cluster', '-'),
                    # STARTED
                    log_utils.readable_time_duration(task['start_at']),
                    infra_str,
                    task['cluster_resources'],
                    schedule_state,
                    generate_details(task.get('details'),
                                     task['failure_reason']),
                ])

                values.append(task.get('metadata', {}).get('git_commit', '-'))
            if tasks_have_k8s_user:
                values.insert(0, task.get('user', '-'))
            job_table.add_row(values)

        if len(job_tasks) > 1:
            # Add a row to separate the aggregated job from the next job.
            job_table.add_row([''] * len(columns))
    status_str = ', '.join([
        f'{count} {status}' for status, count in sorted(status_counts.items())
    ])
    if status_str:
        status_str = f'In progress tasks: {status_str}'
    else:
        status_str = 'No in-progress managed jobs.'
    output = status_str
    if str(job_table):
        output += f'\n{job_table}'
    if return_rows:
        return job_table.rows
    return output


def decode_managed_job_protos(
    job_protos: Iterable['managed_jobsv1_pb2.ManagedJobInfo']
) -> List[Dict[str, Any]]:
    """Decode job protos to dicts. Similar to load_managed_job_queue."""
    user_hash_to_user = global_user_state.get_users(
        set(job.user_hash for job in job_protos if job.user_hash))

    jobs = []
    for job_proto in job_protos:
        job_dict = _job_proto_to_dict(job_proto)
        user_hash = job_dict.get('user_hash', None)
        if user_hash is not None:
            # Skip jobs that do not have user_hash info.
            # TODO(cooperc): Remove check before 0.12.0.
            user = user_hash_to_user.get(user_hash, None)
            job_dict['user_name'] = user.name if user is not None else None
        jobs.append(job_dict)
    return jobs


def _job_proto_to_dict(
        job_proto: 'managed_jobsv1_pb2.ManagedJobInfo') -> Dict[str, Any]:
    job_dict = json_format.MessageToDict(
        job_proto,
        always_print_fields_with_no_presence=True,
        # Our API returns fields in snake_case.
        preserving_proto_field_name=True,
        use_integers_for_enums=True)
    for field in job_proto.DESCRIPTOR.fields:
        # Ensure optional fields are present with None values for
        # backwards compatibility with older clients.
        if field.has_presence and field.name not in job_dict:
            job_dict[field.name] = None
        # json_format.MessageToDict is meant for encoding to JSON,
        # and Protobuf encodes int64 as decimal strings in JSON,
        # so we need to convert them back to ints.
        # https://protobuf.dev/programming-guides/json/#field-representation
        if field.type == descriptor.FieldDescriptor.TYPE_INT64:
            job_dict[field.name] = int(job_dict[field.name])
    job_dict['status'] = managed_job_state.ManagedJobStatus.from_protobuf(
        job_dict['status'])
    # For backwards compatibility, convert schedule_state to a string,
    # as we don't have the logic to handle it in our request
    # encoder/decoder, unlike status.
    schedule_state_enum = (
        managed_job_state.ManagedJobScheduleState.from_protobuf(
            job_dict['schedule_state']))
    job_dict['schedule_state'] = (schedule_state_enum.value
                                  if schedule_state_enum is not None else None)
    return job_dict


class ManagedJobCodeGen:
    """Code generator for managed job utility functions.

    Usage:

      >> codegen = ManagedJobCodeGen.show_jobs(...)
    """
    _PREFIX = textwrap.dedent("""\
        import sys
        from sky.jobs import utils
        from sky.jobs import state as managed_job_state
        from sky.jobs import constants as managed_job_constants

        managed_job_version = managed_job_constants.MANAGED_JOBS_VERSION
        """)

    @classmethod
    def get_job_table(
        cls,
        skip_finished: bool = False,
        accessible_workspaces: Optional[List[str]] = None,
        job_ids: Optional[List[int]] = None,
        workspace_match: Optional[str] = None,
        name_match: Optional[str] = None,
        pool_match: Optional[str] = None,
        page: Optional[int] = None,
        limit: Optional[int] = None,
        user_hashes: Optional[List[Optional[str]]] = None,
        statuses: Optional[List[str]] = None,
    ) -> str:
        code = textwrap.dedent(f"""\
        if managed_job_version < 9:
            # For backward compatibility, since filtering is not supported
            # before #6652.
            # TODO(hailong): Remove compatibility before 0.12.0
            job_table = utils.dump_managed_job_queue()
        elif managed_job_version < 10:
            job_table = utils.dump_managed_job_queue(
                                skip_finished={skip_finished},
                                accessible_workspaces={accessible_workspaces!r},
                                job_ids={job_ids!r},
                                workspace_match={workspace_match!r},
                                name_match={name_match!r},
                                pool_match={pool_match!r},
                                page={page!r},
                                limit={limit!r},
                                user_hashes={user_hashes!r})
        else:
            job_table = utils.dump_managed_job_queue(
                                skip_finished={skip_finished},
                                accessible_workspaces={accessible_workspaces!r},
                                job_ids={job_ids!r},
                                workspace_match={workspace_match!r},
                                name_match={name_match!r},
                                pool_match={pool_match!r},
                                page={page!r},
                                limit={limit!r},
                                user_hashes={user_hashes!r},
                                statuses={statuses!r})
        print(job_table, flush=True)
        """)
        return cls._build(code)

    @classmethod
    def cancel_jobs_by_id(cls,
                          job_ids: Optional[List[int]],
                          all_users: bool = False) -> str:
        active_workspace = skypilot_config.get_active_workspace()
        code = textwrap.dedent(f"""\
        if managed_job_version < 2:
            # For backward compatibility, since all_users is not supported
            # before #4787.
            # TODO(cooperc): Remove compatibility before 0.12.0
            msg = utils.cancel_jobs_by_id({job_ids})
        elif managed_job_version < 4:
            # For backward compatibility, since current_workspace is not
            # supported before #5660. Don't check the workspace.
            # TODO(zhwu): Remove compatibility before 0.12.0
            msg = utils.cancel_jobs_by_id({job_ids}, all_users={all_users})
        else:
            msg = utils.cancel_jobs_by_id({job_ids}, all_users={all_users},
                            current_workspace={active_workspace!r})
        print(msg, end="", flush=True)
        """)
        return cls._build(code)

    @classmethod
    def cancel_job_by_name(cls, job_name: str) -> str:
        active_workspace = skypilot_config.get_active_workspace()
        code = textwrap.dedent(f"""\
        if managed_job_version < 4:
            # For backward compatibility, since current_workspace is not
            # supported before #5660. Don't check the workspace.
            # TODO(zhwu): Remove compatibility before 0.12.0
            msg = utils.cancel_job_by_name({job_name!r})
        else:
            msg = utils.cancel_job_by_name({job_name!r}, {active_workspace!r})
        print(msg, end="", flush=True)
        """)
        return cls._build(code)

    @classmethod
    def cancel_jobs_by_pool(cls, pool_name: str) -> str:
        active_workspace = skypilot_config.get_active_workspace()
        code = textwrap.dedent(f"""\
            msg = utils.cancel_jobs_by_pool({pool_name!r}, {active_workspace!r})
            print(msg, end="", flush=True)
        """)
        return cls._build(code)

    @classmethod
    def get_version_and_job_table(cls) -> str:
        """Generate code to get controller version and raw job table."""
        code = textwrap.dedent("""\
        from sky.skylet import constants as controller_constants

        # Get controller version
        controller_version = controller_constants.SKYLET_VERSION
        print(f"controller_version:{controller_version}", flush=True)

        # Get and print raw job table (load_managed_job_queue can parse this directly)
        job_table = utils.dump_managed_job_queue()
        print(job_table, flush=True)
        """)
        return cls._build(code)

    @classmethod
    def get_all_job_ids_by_name(cls, job_name: Optional[str]) -> str:
        code = textwrap.dedent(f"""\
        from sky.utils import message_utils
        job_id = managed_job_state.get_all_job_ids_by_name({job_name!r})
        print(message_utils.encode_payload(job_id), end="", flush=True)
        """)
        return cls._build(code)

    @classmethod
    def stream_logs(cls,
                    job_name: Optional[str],
                    job_id: Optional[int],
                    follow: bool = True,
                    controller: bool = False,
                    tail: Optional[int] = None) -> str:
        code = textwrap.dedent(f"""\
        if managed_job_version < 6:
            # Versions before 5 did not support tail parameter
            result = utils.stream_logs(job_id={job_id!r}, job_name={job_name!r},
                                    follow={follow}, controller={controller})
        else:
            result = utils.stream_logs(job_id={job_id!r}, job_name={job_name!r},
                                    follow={follow}, controller={controller}, tail={tail!r})
        if managed_job_version < 3:
            # Versions 2 and older did not return a retcode, so we just print
            # the result.
            # TODO: Remove compatibility before 0.12.0
            print(result, flush=True)
        else:
            msg, retcode = result
            print(msg, flush=True)
            sys.exit(retcode)
        """)
        return cls._build(code)

    @classmethod
    def set_pending(cls, job_id: int, managed_job_dag: 'dag_lib.Dag',
                    workspace: str, entrypoint: str) -> str:
        dag_name = managed_job_dag.name
        pool = managed_job_dag.pool
        # Add the managed job to queue table.
        code = textwrap.dedent(f"""\
            set_job_info_kwargs = {{'workspace': {workspace!r}}}
            if managed_job_version < 4:
                set_job_info_kwargs = {{}}
            if managed_job_version >= 5:
                set_job_info_kwargs['entrypoint'] = {entrypoint!r}
            if managed_job_version >= 8:
                from sky.serve import serve_state
                pool_hash = None
                if {pool!r} != None:
                    pool_hash = serve_state.get_service_hash({pool!r})
                set_job_info_kwargs['pool'] = {pool!r}
                set_job_info_kwargs['pool_hash'] = pool_hash
            managed_job_state.set_job_info(
                {job_id}, {dag_name!r}, **set_job_info_kwargs)
            """)
        for task_id, task in enumerate(managed_job_dag.tasks):
            resources_str = backend_utils.get_task_resources_str(
                task, is_managed_job=True)
            code += textwrap.dedent(f"""\
                if managed_job_version < 7:
                    managed_job_state.set_pending({job_id}, {task_id},
                                    {task.name!r}, {resources_str!r})
                else:
                    managed_job_state.set_pending({job_id}, {task_id},
                                    {task.name!r}, {resources_str!r},
                                    {task.metadata_json!r})
                """)
        return cls._build(code)

    @classmethod
    def _build(cls, code: str) -> str:
        generated_code = cls._PREFIX + '\n' + code
        # Use the local user id to make sure the operation goes to the correct
        # user.
        return (
            f'export {constants.USER_ID_ENV_VAR}='
            f'"{common_utils.get_user_hash()}"; '
            f'{constants.SKY_PYTHON_CMD} -u -c {shlex.quote(generated_code)}')<|MERGE_RESOLUTION|>--- conflicted
+++ resolved
@@ -286,21 +286,13 @@
     job_ids = None if job_id is None else [job_id]
     for i in range(_JOB_STATUS_FETCH_MAX_RETRIES):
         try:
-<<<<<<< HEAD
             logger.info('=== Checking the job status... ===')
-            statuses = await context_utils.to_thread(backend.get_job_status,
-                                                     handle,
-                                                     job_ids=job_ids,
-                                                     stream_logs=False)
-=======
-            job_logger.info('=== Checking the job status... ===')
             statuses = await asyncio.wait_for(
                 context_utils.to_thread(backend.get_job_status,
                                         handle,
                                         job_ids=job_ids,
                                         stream_logs=False),
                 timeout=_JOB_STATUS_FETCH_TIMEOUT_SECONDS)
->>>>>>> 2566a34d
             status = list(statuses.values())[0]
             if status is None:
                 logger.info('No job found.')
