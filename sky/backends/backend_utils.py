--- conflicted
+++ resolved
@@ -35,11 +35,8 @@
 from sky.jobs import utils as managed_job_utils
 from sky.provision import instance_setup
 from sky.provision.kubernetes import utils as kubernetes_utils
-<<<<<<< HEAD
 from sky.serve import serve_utils
-=======
 from sky.server.requests import requests as requests_lib
->>>>>>> 48321b59
 from sky.skylet import constants
 from sky.usage import usage_lib
 from sky.utils import cluster_utils
