--- conflicted
+++ resolved
@@ -493,26 +493,6 @@
             cluster_status, maybe_handle = (
                 backend_utils.refresh_cluster_status_handle(
                     cluster_name,
-<<<<<<< HEAD
-                    operation='executing tasks',
-                    check_cloud_vm_ray_backend=False,
-                    dryrun=dryrun)
-                handle = maybe_handle
-                stages = [
-                    # Provisioning will be short-circuited if the existing
-                    # cluster config hash matches the calculated one.
-                    Stage.PROVISION,
-                    Stage.SYNC_WORKDIR,
-                    Stage.SYNC_FILE_MOUNTS,
-                    Stage.PRE_EXEC,
-                    Stage.EXEC,
-                    Stage.DOWN,
-                ]
-                skip_unnecessary_provisioning = True
-            except exceptions.ClusterNotUpError:
-                # Proceed with normal provisioning
-                pass
-=======
                     force_refresh_statuses=[
                         # If the cluster is INIT, we want to try to grab the
                         # status lock, which should block until provisioning is
@@ -527,13 +507,16 @@
         if cluster_status == status_lib.ClusterStatus.UP:
             handle = maybe_handle
             stages = [
+                # Provisioning will be short-circuited if the existing
+                # cluster config hash matches the calculated one.
+                Stage.PROVISION,
                 Stage.SYNC_WORKDIR,
                 Stage.SYNC_FILE_MOUNTS,
                 Stage.PRE_EXEC,
                 Stage.EXEC,
                 Stage.DOWN,
             ]
->>>>>>> a2278cb3
+            skip_unnecessary_provisioning = True
 
     return _execute(
         entrypoint=entrypoint,
