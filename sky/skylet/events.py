"""skylet events"""
import math
import os
import re
import subprocess
import time
import traceback

import psutil

from sky import clouds
from sky import sky_logging
from sky.backends import cloud_vm_ray_backend
from sky.jobs import constants as managed_job_constants
from sky.jobs import scheduler
from sky.jobs import state as managed_job_state
from sky.jobs import utils as managed_job_utils
from sky.serve import serve_utils
from sky.skylet import autostop_lib
from sky.skylet import constants
from sky.skylet import job_lib
from sky.usage import usage_lib
from sky.utils import cluster_utils
from sky.utils import registry
from sky.utils import subprocess_utils
from sky.utils import ux_utils
from sky.utils import yaml_utils

# Seconds of sleep between the processing of skylet events.
EVENT_CHECKING_INTERVAL_SECONDS = 20
logger = sky_logging.init_logger(__name__)


class SkyletEvent:
    """Skylet event.

    The event is triggered every EVENT_INTERVAL_SECONDS seconds.

    Usage: override the EVENT_INTERVAL_SECONDS and _run method in subclass.
    """
    # Run this event every this many seconds.
    EVENT_INTERVAL_SECONDS = -1

    def __init__(self):
        self._event_interval = int(
            math.ceil(self.EVENT_INTERVAL_SECONDS /
                      EVENT_CHECKING_INTERVAL_SECONDS))
        self._n = 0

    def start(self):
        pass

    def run(self):
        self._n = (self._n + 1) % self._event_interval
        if self._n % self._event_interval == 0:
            logger.debug(f'{self.__class__.__name__} triggered')
            try:
                self._run()
            except Exception as e:  # pylint: disable=broad-except
                # Keep the skylet running even if an event fails.
                logger.error(f'{self.__class__.__name__} error: {e}')
                with ux_utils.enable_traceback():
                    logger.error(traceback.format_exc())

    def _run(self):
        raise NotImplementedError


class JobSchedulerEvent(SkyletEvent):
    """Skylet event for scheduling jobs"""
    EVENT_INTERVAL_SECONDS = 300

    def _run(self):
        job_lib.scheduler.schedule_step(force_update_jobs=True)


class ManagedJobEvent(SkyletEvent):
    """Skylet event for updating and scheduling managed jobs."""
    EVENT_INTERVAL_SECONDS = 300

    def start(self):
        cpus_env_var = os.environ.get('SKYPILOT_POD_CPU_CORE_LIMIT')
        if cpus_env_var is not None:
            with open(os.path.expanduser(constants.CONTROLLER_K8S_CPU_FILE),
                      'w',
                      encoding='utf-8') as f:
                f.write(cpus_env_var)
        memory_env_var = os.environ.get('SKYPILOT_POD_MEMORY_GB_LIMIT')
        if memory_env_var is not None:
            with open(os.path.expanduser(constants.CONTROLLER_K8S_MEMORY_FILE),
                      'w',
                      encoding='utf-8') as f:
                f.write(memory_env_var)

    def _run(self):
        if not os.path.exists(
                os.path.expanduser(
                    managed_job_constants.JOB_CONTROLLER_INDICATOR_FILE)):
            # Note: since the skylet is started before the user setup (in
            # jobs-controller.yaml.j2) runs, it's possible that we hit this
            # before the indicator file is written. However, since we will wait
            # EVENT_INTERVAL_SECONDS before the first run, this should be very
            # unlikely.
            logger.info('No jobs controller indicator file found.')
            all_job_ids = managed_job_state.get_all_job_ids_by_name(None)
            if not all_job_ids:
                logger.info('No jobs running. Stopping controllers.')
<<<<<<< HEAD
                scheduler.stop_controllers()
=======
                # TODO(cooperc): Move this to a shared function also called by
                # sdk.api_stop(). (#7229)
                try:
                    records = scheduler.get_controller_process_records()
                    if records is not None:
                        for record in records:
                            if managed_job_utils.controller_process_alive(
                                    record, quiet=False):
                                subprocess_utils.kill_children_processes(
                                    parent_pids=[record.pid], force=True)
                        os.remove(
                            os.path.expanduser(
                                scheduler.JOB_CONTROLLER_PID_PATH))
                except Exception as e:  # pylint: disable=broad-except
                    # in case we get perm issues or something is messed up, just
                    # ignore it and assume the process is dead
                    logger.error(
                        f'Error looking at job controller pid file: {e}')
                    pass
>>>>>>> 958b91a3
            logger.info(f'{len(all_job_ids)} jobs running. Assuming the '
                        'indicator file hasn\'t been written yet.')
            return

        logger.info('=== Updating managed job status ===')
        managed_job_utils.update_managed_jobs_statuses()


class ServiceUpdateEvent(SkyletEvent):
    """Skylet event for updating sky serve service status.

    This is needed to handle the case that controller process is somehow
    terminated and the service status is not updated.
    """
    EVENT_INTERVAL_SECONDS = 300

    def __init__(self, pool: bool) -> None:
        super().__init__()
        self._pool = pool

    def _run(self):
        serve_utils.update_service_status(self._pool)


class UsageHeartbeatReportEvent(SkyletEvent):
    """Skylet event for reporting usage."""
    EVENT_INTERVAL_SECONDS = 600

    def _run(self):
        usage_lib.send_heartbeat(interval_seconds=self.EVENT_INTERVAL_SECONDS)


class AutostopEvent(SkyletEvent):
    """Skylet event for autostop.

    Idleness timer gets set to 0 whenever:
      - A first autostop setting is set. By "first", either there's never any
        autostop setting set, or the last autostop setting is a cancel (idle
        minutes < 0); or
      - This event wakes up and job_lib.is_cluster_idle() returns False; or
      - The cluster has restarted; or
      - A job is submitted (handled in the backend; not here).
    """
    EVENT_INTERVAL_SECONDS = 60

    _UPSCALING_PATTERN = re.compile(r'upscaling_speed: (\d+)')
    _CATCH_NODES = re.compile(r'cache_stopped_nodes: (.*)')

    def __init__(self):
        super().__init__()
        autostop_lib.set_last_active_time_to_now()

    def _run(self):
        autostop_config = autostop_lib.get_autostop_config()

        if (autostop_config.autostop_idle_minutes < 0 or
                autostop_config.boot_time != psutil.boot_time()):
            autostop_lib.set_last_active_time_to_now()
            logger.debug('autostop_config not set. Skipped.')
            return

        ignore_idle_check = (
            autostop_config.wait_for == autostop_lib.AutostopWaitFor.NONE)
        is_idle = True
        if not ignore_idle_check:
            if not job_lib.is_cluster_idle(
            ) or managed_job_state.get_num_alive_jobs() or (
                    autostop_config.wait_for
                    == autostop_lib.AutostopWaitFor.JOBS_AND_SSH and
                    autostop_lib.has_active_ssh_sessions()):
                is_idle = False

        if ignore_idle_check or is_idle:
            minutes_since_last_active = (
                time.time() - autostop_lib.get_last_active_time()) // 60
            logger.debug(
                f'Minutes since last active: {minutes_since_last_active}, '
                f'AutoStop idle minutes: '
                f'{autostop_config.autostop_idle_minutes}, '
                f'Wait for: {autostop_config.wait_for.value}')
        else:
            autostop_lib.set_last_active_time_to_now()
            minutes_since_last_active = -1
            logger.debug('Not idle. Reset idle minutes. '
                         f'AutoStop idle minutes: '
                         f'{autostop_config.autostop_idle_minutes}, '
                         f'Wait for: {autostop_config.wait_for.value}')
        if minutes_since_last_active >= autostop_config.autostop_idle_minutes:
            logger.info(
                f'{minutes_since_last_active} minute(s) since last active; '
                f'threshold: {autostop_config.autostop_idle_minutes} minutes. '
                f'Stopping.')
            self._stop_cluster(autostop_config)

    def _stop_cluster(self, autostop_config):
        if (autostop_config.backend ==
                cloud_vm_ray_backend.CloudVmRayBackend.NAME):
            autostop_lib.set_autostopping_started()

            config_path = os.path.abspath(
                os.path.expanduser(cluster_utils.SKY_CLUSTER_YAML_REMOTE_PATH))
            config = yaml_utils.read_yaml(config_path)
            provider_name = cluster_utils.get_provider_name(config)
            cloud = registry.CLOUD_REGISTRY.from_str(provider_name)
            assert cloud is not None, f'Unknown cloud: {provider_name}'

            if (cloud.PROVISIONER_VERSION >= clouds.ProvisionerVersion.
                    RAY_PROVISIONER_SKYPILOT_TERMINATOR):
                logger.info('Using new provisioner to stop the cluster.')
                self._stop_cluster_with_new_provisioner(autostop_config, config,
                                                        provider_name)
                return
            logger.info('Not using new provisioner to stop the cluster. '
                        f'Cloud of this cluster: {provider_name}')

            is_cluster_multinode = config['max_workers'] > 0

            # Even for !is_cluster_multinode, we want to call this to replace
            # cache_stopped_nodes.
            self._replace_yaml_for_stopping(config_path, autostop_config.down)

            # Use environment variables to disable the ray usage collection (to
            # avoid overheads and potential issues with the usage) as sdk does
            # not take the argument for disabling the usage collection.
            #
            # Also clear any cloud-specific credentials set as env vars (e.g.,
            # AWS's two env vars). Reason: for single-node AWS SSO clusters, we
            # have seen a weird bug where user image's /etc/profile.d may
            # contain the two AWS env vars, and so they take effect in the
            # bootstrap phase of each of these 3 'ray' commands, throwing a
            # RuntimeError when some private VPC is not found (since the VPC
            # only exists in the assumed role, not in the custome principal set
            # by the env vars).  See #1880 for details.
            env = dict(os.environ, RAY_USAGE_STATS_ENABLED='0')
            env.pop('AWS_ACCESS_KEY_ID', None)
            env.pop('AWS_SECRET_ACCESS_KEY', None)

            # We do "initial ray up + ray down --workers-only" only for
            # multinode clusters as they are not needed for single-node.
            if is_cluster_multinode:
                # `ray up` is required to reset the upscaling speed and min/max
                # workers. Otherwise, `ray down --workers-only` will
                # continuously scale down and up.
                logger.info('Running ray up.')
                script = (cloud_vm_ray_backend.
                          write_ray_up_script_with_patched_launch_hash_fn(
                              config_path,
                              ray_up_kwargs={'restart_only': True}))
                # Passing env inherited from os.environ is technically not
                # needed, because we call `python <script>` rather than `ray
                # <cmd>`. We just need the {RAY_USAGE_STATS_ENABLED: 0} part.
                subprocess.run(f'{constants.SKY_PYTHON_CMD} {script}',
                               check=True,
                               shell=True,
                               env=env)

                logger.info('Running ray down.')
                # Stop the workers first to avoid orphan workers.
                subprocess.run(
                    f'{constants.SKY_RAY_CMD} down -y --workers-only '
                    f'{config_path}',
                    check=True,
                    shell=True,
                    # We pass env inherited from os.environ due to calling `ray
                    # <cmd>`.
                    env=env)

            # Stop the ray autoscaler to avoid scaling up, during
            # stopping/terminating of the cluster. We do not rely `ray down`
            # below for stopping ray cluster, as it will not use the correct
            # ray path.
            logger.info('Stopping the ray cluster.')
            subprocess.run(f'{constants.SKY_RAY_CMD} stop',
                           shell=True,
                           check=True)

            logger.info('Running final ray down.')
            subprocess.run(
                f'{constants.SKY_RAY_CMD} down -y {config_path}',
                check=True,
                shell=True,
                # We pass env inherited from os.environ due to calling `ray
                # <cmd>`.
                env=env)
        else:
            raise NotImplementedError

    def _stop_cluster_with_new_provisioner(self, autostop_config,
                                           cluster_config, provider_name):
        # pylint: disable=import-outside-toplevel
        from sky import provision as provision_lib
        autostop_lib.set_autostopping_started()

        cluster_name_on_cloud = cluster_config['cluster_name']
        is_cluster_multinode = cluster_config['max_workers'] > 0

        # Clear AWS credentials from environment to force boto3 to use IAM
        # role attached to the instance (lowest priority in credential chain).
        # This allows the cluster to stop/terminate itself using its IAM role.
        os.environ.pop('AWS_ACCESS_KEY_ID', None)
        os.environ.pop('AWS_SECRET_ACCESS_KEY', None)
        os.environ.pop('AWS_SESSION_TOKEN', None)
        # Point boto3 to /dev/null to skip reading credentials from files.
        os.environ['AWS_SHARED_CREDENTIALS_FILE'] = '/dev/null'
        os.environ['AWS_CONFIG_FILE'] = '/dev/null'

        # Stop the ray autoscaler to avoid scaling up, during
        # stopping/terminating of the cluster.
        logger.info('Stopping the ray cluster.')
        subprocess.run(f'{constants.SKY_RAY_CMD} stop', shell=True, check=True)

        operation_fn = provision_lib.stop_instances
        if autostop_config.down:
            operation_fn = provision_lib.terminate_instances

        if is_cluster_multinode:
            logger.info('Terminating worker nodes first.')
            operation_fn(provider_name=provider_name,
                         cluster_name_on_cloud=cluster_name_on_cloud,
                         provider_config=cluster_config['provider'],
                         worker_only=True)
        logger.info('Terminating head node.')
        operation_fn(provider_name=provider_name,
                     cluster_name_on_cloud=cluster_name_on_cloud,
                     provider_config=cluster_config['provider'])

    def _replace_yaml_for_stopping(self, yaml_path: str, down: bool):
        with open(yaml_path, 'r', encoding='utf-8') as f:
            yaml_str = f.read()
        yaml_str = self._UPSCALING_PATTERN.sub(r'upscaling_speed: 0', yaml_str)
        if down:
            yaml_str = self._CATCH_NODES.sub(r'cache_stopped_nodes: false',
                                             yaml_str)
        else:
            yaml_str = self._CATCH_NODES.sub(r'cache_stopped_nodes: true',
                                             yaml_str)
        config = yaml_utils.safe_load(yaml_str)
        # Set the private key with the existed key on the remote instance.
        config['auth']['ssh_private_key'] = '~/ray_bootstrap_key.pem'
        # NOTE: We must do this, otherwise with ssh_proxy_command still under
        # 'auth:', `ray up ~/.sky/sky_ray.yaml` on the head node will fail (in
        # general, the clusters do not need or have the proxy set up).
        #
        # Note also that this is ok only because in the local client ->
        # provision head node code path, we have monkey patched
        # hash_launch_conf() to exclude ssh_proxy_command from the hash
        # calculation for the head node. Therefore when this current code is
        # run again on the head, the hash would match the one at head's
        # creation (otherwise the head node would be stopped and a new one
        # would be launched).
        config['auth'].pop('ssh_proxy_command', None)
        # Empty the file_mounts.
        config['file_mounts'] = {}
        yaml_utils.dump_yaml(yaml_path, config)
        logger.debug('Replaced upscaling speed to 0.')<|MERGE_RESOLUTION|>--- conflicted
+++ resolved
@@ -22,7 +22,6 @@
 from sky.usage import usage_lib
 from sky.utils import cluster_utils
 from sky.utils import registry
-from sky.utils import subprocess_utils
 from sky.utils import ux_utils
 from sky.utils import yaml_utils
 
@@ -105,29 +104,7 @@
             all_job_ids = managed_job_state.get_all_job_ids_by_name(None)
             if not all_job_ids:
                 logger.info('No jobs running. Stopping controllers.')
-<<<<<<< HEAD
                 scheduler.stop_controllers()
-=======
-                # TODO(cooperc): Move this to a shared function also called by
-                # sdk.api_stop(). (#7229)
-                try:
-                    records = scheduler.get_controller_process_records()
-                    if records is not None:
-                        for record in records:
-                            if managed_job_utils.controller_process_alive(
-                                    record, quiet=False):
-                                subprocess_utils.kill_children_processes(
-                                    parent_pids=[record.pid], force=True)
-                        os.remove(
-                            os.path.expanduser(
-                                scheduler.JOB_CONTROLLER_PID_PATH))
-                except Exception as e:  # pylint: disable=broad-except
-                    # in case we get perm issues or something is messed up, just
-                    # ignore it and assume the process is dead
-                    logger.error(
-                        f'Error looking at job controller pid file: {e}')
-                    pass
->>>>>>> 958b91a3
             logger.info(f'{len(all_job_ids)} jobs running. Assuming the '
                         'indicator file hasn\'t been written yet.')
             return
